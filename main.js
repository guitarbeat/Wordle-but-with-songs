var app = (function () {
  "use strict";
<<<<<<< HEAD
  
  
//   EDIT THINGS HERE

  const HEARDLE_GLITCH_NAME = "kpop-heardle-by-aaron";
  
  const HEARDLE_URL = "https://kpop-heardle-by-aaron.glitch.me/";
  
  const HEARDLE_ARTIST = "K-Pop Girl Groups";
  
  const HEARDLE_NAME = "K-Pop Girl Groups Heardle 💖";
  
  const HEARDLE_START_DATE = "2024-03-20";
  // make sure you have 7 comments here
  const HEARDLE_GAME_COMMENTS = [
    "아이고! (Aigo!) 😭",
    "완벽해! (Perfect!) 💫",
    "대단해! (Amazing!) ⭐",
    "멋있어! (Cool!) 💝",
    "잘했어! (Well done!) 💕",
    "좋아요! (Good!) 💗",
    "괜찮아요! (Not bad!) 💓"
]; 
  
  const HEARDLE_GOOGLE_ANALYTICS = "G-GPSR1C0Q60";
  
  
//   STOP EDITING NOW
  
  
=======

>>>>>>> 0d2b49af
  function e() {}

  function t(e) {
    return e();
  }

  function n() {
    return Object.create(null);
  }

  function r(e) {
    e.forEach(t);
  }

  function s(e) {
    return "function" == typeof e;
  }

  function i(e, t) {
    return e != e
      ? t == t
      : e !== t || (e && "object" == typeof e) || "function" == typeof e;
  }
  let o, a;

  function l(e, t) {
    return o || (o = document.createElement("a")), (o.href = t), e === o.href;
  }

  function u(t, n, r) {
    t.$$.on_destroy.push(
      (function (t, ...n) {
        if (null == t) return e;
        const r = t.subscribe(...n);
        return r.unsubscribe ? () => r.unsubscribe() : r;
      })(n, r)
    );
  }

  function c(e, t, n, r) {
    if (e) {
      const s = d(e, t, n, r);
      return e[0](s);
    }
  }

  function d(e, t, n, r) {
    return e[1] && r
      ? (function (e, t) {
          for (const n in t) e[n] = t[n];
          return e;
        })(n.ctx.slice(), e[1](r(t)))
      : n.ctx;
  }

  function h(e, t, n, r) {
    if (e[2] && r) {
      const s = e[2](r(n));
      if (void 0 === t.dirty) return s;
      if ("object" == typeof s) {
        const e = [],
          n = Math.max(t.dirty.length, s.length);
        for (let r = 0; r < n; r += 1) e[r] = t.dirty[r] | s[r];
        return e;
      }
      return t.dirty | s;
    }
    return t.dirty;
  }

  function f(e, t, n, r, s, i) {
    if (s) {
      const o = d(t, n, r, i);
      e.p(o, s);
    }
  }

  function m(e) {
    if (e.ctx.length > 32) {
      const t = [],
        n = e.ctx.length / 32;
      for (let e = 0; e < n; e++) t[e] = -1;
      return t;
    }
    return -1;
  }

  function p(e, t) {
    e.appendChild(t);
  }

  function g(e, t, n) {
    e.insertBefore(t, n || null);
  }

  function y(e) {
    e.parentNode.removeChild(e);
  }

  function v(e, t) {
    for (let n = 0; n < e.length; n += 1) e[n] && e[n].d(t);
  }

  function w(e) {
    return document.createElement(e);
  }

  function k(e) {
    return document.createElementNS("http://www.w3.org/2000/svg", e);
  }

  function _(e) {
    return document.createTextNode(e);
  }

  function x() {
    return _(" ");
  }

  function b() {
    return _("");
  }

  function S(e, t, n, r) {
    return e.addEventListener(t, n, r), () => e.removeEventListener(t, n, r);
  }

  function M(e, t, n) {
    null == n
      ? e.removeAttribute(t)
      : e.getAttribute(t) !== n && e.setAttribute(t, n);
  }

  function $(e, t) {
    (t = "" + t), e.wholeText !== t && (e.data = t);
  }

  function D(e, t) {
    e.value = null == t ? "" : t;
  }

  function T(e, t, n, r) {
    null === n
      ? e.style.removeProperty(t)
      : e.style.setProperty(t, n, r ? "important" : "");
  }

  function Y(e, t, n) {
    e.classList[n ? "add" : "remove"](t);
  }

  function C(e) {
    a = e;
  }

  function O() {
    if (!a) throw new Error("Function called outside component initialization");
    return a;
  }

  function P(e) {
    O().$$.on_mount.push(e);
  }

  function A() {
    const e = O();
    return (t, n) => {
      const r = e.$$.callbacks[t];
      if (r) {
        const s = (function (e, t, n = !1) {
          const r = document.createEvent("CustomEvent");
          return r.initCustomEvent(e, n, !1, t), r;
        })(t, n);
        r.slice().forEach((t) => {
          t.call(e, s);
        });
      }
    };
  }

  function L(e, t) {
    const n = e.$$.callbacks[t.type];
    n && n.slice().forEach((e) => e.call(this, t));
  }
  const N = [],
    H = [],
    I = [],
    W = [],
    R = Promise.resolve();
  let F = !1;

  function G(e) {
    I.push(e);
  }
  const E = new Set();
  let j = 0;

  function B() {
    const e = a;
    do {
      for (; j < N.length; ) {
        const e = N[j];
        j++, C(e), z(e.$$);
      }
      for (C(null), N.length = 0, j = 0; H.length; ) H.pop()();
      for (let e = 0; e < I.length; e += 1) {
        const t = I[e];
        E.has(t) || (E.add(t), t());
      }
      I.length = 0;
    } while (N.length);
    for (; W.length; ) W.pop()();
    (F = !1), E.clear(), C(e);
  }

  function z(e) {
    if (null !== e.fragment) {
      e.update(), r(e.before_update);
      const t = e.dirty;
      (e.dirty = [-1]),
        e.fragment && e.fragment.p(e.ctx, t),
        e.after_update.forEach(G);
    }
  }
  const U = new Set();
  let V;

  function J() {
    V = {
      r: 0,
      c: [],
      p: V,
    };
  }

  function K() {
    V.r || r(V.c), (V = V.p);
  }

  function Z(e, t) {
    e && e.i && (U.delete(e), e.i(t));
  }

  function q(e, t, n, r) {
    if (e && e.o) {
      if (U.has(e)) return;
      U.add(e),
        V.c.push(() => {
          U.delete(e), r && (n && e.d(1), r());
        }),
        e.o(t);
    }
  }
  const X =
    "undefined" != typeof window
      ? window
      : "undefined" != typeof globalThis
      ? globalThis
      : global;

  function Q(e) {
    e && e.c();
  }

  function ee(e, n, i, o) {
    const { fragment: a, on_mount: l, on_destroy: u, after_update: c } = e.$$;
    a && a.m(n, i),
      o ||
        G(() => {
          const n = l.map(t).filter(s);
          u ? u.push(...n) : r(n), (e.$$.on_mount = []);
        }),
      c.forEach(G);
  }

  function te(e, t) {
    const n = e.$$;
    null !== n.fragment &&
      (r(n.on_destroy),
      n.fragment && n.fragment.d(t),
      (n.on_destroy = n.fragment = null),
      (n.ctx = []));
  }

  function ne(e, t) {
    -1 === e.$$.dirty[0] &&
      (N.push(e), F || ((F = !0), R.then(B)), e.$$.dirty.fill(0)),
      (e.$$.dirty[(t / 31) | 0] |= 1 << t % 31);
  }

  function re(t, s, i, o, l, u, c, d = [-1]) {
    const h = a;
    C(t);
    const f = (t.$$ = {
      fragment: null,
      ctx: null,
      props: u,
      update: e,
      not_equal: l,
      bound: n(),
      on_mount: [],
      on_destroy: [],
      on_disconnect: [],
      before_update: [],
      after_update: [],
      context: new Map(s.context || (h ? h.$$.context : [])),
      callbacks: n(),
      dirty: d,
      skip_bound: !1,
      root: s.target || h.$$.root,
    });
    c && c(f.root);
    let m = !1;
    if (
      ((f.ctx = i
        ? i(t, s.props || {}, (e, n, ...r) => {
            const s = r.length ? r[0] : n;
            return (
              f.ctx &&
                l(f.ctx[e], (f.ctx[e] = s)) &&
                (!f.skip_bound && f.bound[e] && f.bound[e](s), m && ne(t, e)),
              n
            );
          })
        : []),
      f.update(),
      (m = !0),
      r(f.before_update),
      (f.fragment = !!o && o(f.ctx)),
      s.target)
    ) {
      if (s.hydrate) {
        const e = (function (e) {
          return Array.from(e.childNodes);
        })(s.target);
        f.fragment && f.fragment.l(e), e.forEach(y);
      } else f.fragment && f.fragment.c();
      s.intro && Z(t.$$.fragment),
        ee(t, s.target, s.anchor, s.customElement),
        B();
    }
    C(h);
  }
  class se {
    $destroy() {
      te(this, 1), (this.$destroy = e);
    }
    $on(e, t) {
      const n = this.$$.callbacks[e] || (this.$$.callbacks[e] = []);
      return (
        n.push(t),
        () => {
          const e = n.indexOf(t);
          -1 !== e && n.splice(e, 1);
        }
      );
    }
    $set(e) {
      var t;
      this.$$set &&
        ((t = e), 0 !== Object.keys(t).length) &&
        ((this.$$.skip_bound = !0), this.$$set(e), (this.$$.skip_bound = !1));
    }
  }

  function ie(e) {
    let t, n, r, s;
    const i = e[3].default,
      o = c(i, e, e[2], null);
    return {
      c() {
        (t = w("button")),
          o && o.c(),
          M(
            t,
            "class",
            "px-2 py-2 uppercase tracking-widest bg-custom-mg border-none flex items-center font-semibold text-sm svelte-1r54uzk"
          ),
          Y(t, "bg-custom-positive", e[0]),
          Y(t, "bg-custom-mg", e[1]);
      },
      m(i, a) {
        g(i, t, a),
          o && o.m(t, null),
          (n = !0),
          r || ((s = S(t, "click", e[4])), (r = !0));
      },
      p(e, [r]) {
        o &&
          o.p &&
          (!n || 4 & r) &&
          f(o, i, e, e[2], n ? h(i, e[2], r, null) : m(e[2]), null),
          1 & r && Y(t, "bg-custom-positive", e[0]),
          2 & r && Y(t, "bg-custom-mg", e[1]);
      },
      i(e) {
        n || (Z(o, e), (n = !0));
      },
      o(e) {
        q(o, e), (n = !1);
      },
      d(e) {
        e && y(t), o && o.d(e), (r = !1), s();
      },
    };
  }

  function oe(e, t, n) {
    let { $$slots: r = {}, $$scope: s } = t,
      { primary: i = !1 } = t,
      { secondary: o = !1 } = t;
    return (
      (e.$$set = (e) => {
        "primary" in e && n(0, (i = e.primary)),
          "secondary" in e && n(1, (o = e.secondary)),
          "$$scope" in e && n(2, (s = e.$$scope));
      }),
      [
        i,
        o,
        s,
        r,
        function (t) {
          L.call(this, e, t);
        },
      ]
    );
  }
  class ae extends se {
    constructor(e) {
      super(),
        re(this, e, oe, ie, i, {
          primary: 0,
          secondary: 1,
        });
    }
  }
  const le = [];

  function ue(t, n = e) {
    let r;
    const s = new Set();

    function o(e) {
      if (i(t, e) && ((t = e), r)) {
        const e = !le.length;
        for (const e of s) e[1](), le.push(e, t);
        if (e) {
          for (let e = 0; e < le.length; e += 2) le[e][0](le[e + 1]);
          le.length = 0;
        }
      }
    }
    return {
      set: o,
      update: function (e) {
        o(e(t));
      },
      subscribe: function (i, a = e) {
        const l = [i, a];
        return (
          s.add(l),
          1 === s.size && (r = n(o) || e),
          i(t),
          () => {
            s.delete(l), 0 === s.size && (r(), (r = null));
          }
        );
      },
    };
  }
  const ce = ue([]);

  function de() {
    return (
      Boolean(window.dataLayer).valueOf() && Array.isArray(window.dataLayer)
    );
  }

  function he() {
    window.dataLayer.push(arguments);
  }

  function fe(e, t, n) {
    let { properties: r } = t,
      { configurations: s = {} } = t,
      { enabled: i = !0 } = t;

    function o() {
      !(function (e, t, n) {
        let r = e.length;

        function s() {
          (r = --r), r < 1 && n();
        }
        t()
          ? n()
          : e.forEach(
              ({
                type: e,
                url: t,
                options: n = {
                  async: !0,
                  defer: !0,
                },
              }) => {
                const r = "script" === e,
                  i = document.createElement(r ? "script" : "link");
                r
                  ? ((i.src = t), (i.async = n.async), (i.defer = n.defer))
                  : ((i.rel = "stylesheet"), (i.href = t)),
                  (i.onload = s),
                  document.body.appendChild(i);
              }
            );
      })(
        [
          {
            type: "script",
            url: `//www.googletagmanager.com/gtag/js?id=${r[0]}`,
          },
        ],
        de,
        a
      );
    }

    function a() {
      return (
        (window.dataLayer = window.dataLayer || []),
        he("js", new Date()),
        r.forEach((e) => {
          he("config", e, s[e] || {});
        }),
        ce.subscribe((e) => {
          let t = e.length && e.shift();
          for (; t; ) {
            const { event: n, data: r } = t;
            he("event", n, r), (t = e.shift());
          }
        })
      );
    }
    return (
      P(() => {
        i && o();
      }),
      (e.$$set = (e) => {
        "properties" in e && n(0, (r = e.properties)),
          "configurations" in e && n(1, (s = e.configurations)),
          "enabled" in e && n(2, (i = e.enabled));
      }),
      [r, s, i, o]
    );
  }
  class me extends se {
    constructor(e) {
      super(),
        re(this, e, fe, null, i, {
          properties: 0,
          configurations: 1,
          enabled: 2,
          init: 3,
        });
    }
    get init() {
      return this.$$.ctx[3];
    }
  }

  function pe(e, t) {
    t.send_to || delete t.send_to,
      ce.update((n) => [
        ...n,
        {
          event: e,
          data: t,
        },
      ]);
  }

  function ge(e) {
    let t, n, r, s;
    return {
      c() {
        (t = k("svg")),
          (n = k("circle")),
          (r = k("line")),
          (s = k("line")),
          M(n, "cx", "12"),
          M(n, "cy", "12"),
          M(n, "r", "10"),
          M(r, "x1", "12"),
          M(r, "y1", "16"),
          M(r, "x2", "12"),
          M(r, "y2", "12"),
          M(s, "x1", "12"),
          M(s, "y1", "8"),
          M(s, "x2", "12.01"),
          M(s, "y2", "8"),
          M(t, "xmlns", "http://www.w3.org/2000/svg"),
          M(t, "width", "24"),
          M(t, "height", "24"),
          M(t, "viewBox", "0 0 24 24"),
          M(t, "fill", "none"),
          M(t, "stroke", "currentColor"),
          M(t, "stroke-width", "2"),
          M(t, "stroke-linecap", "round"),
          M(t, "stroke-linejoin", "round");
      },
      m(e, i) {
        g(e, t, i), p(t, n), p(t, r), p(t, s);
      },
      d(e) {
        e && y(t);
      },
    };
  }

  function ye(e) {
    let t, n;
    return {
      c() {
        (t = k("svg")),
          (n = k("path")),
          M(
            n,
            "d",
            "M20.84 4.61a5.5 5.5 0 0 0-7.78 0L12 5.67l-1.06-1.06a5.5 5.5 0 0 0-7.78 7.78l1.06 1.06L12 21.23l7.78-7.78 1.06-1.06a5.5 5.5 0 0 0 0-7.78z"
          ),
          M(t, "xmlns", "http://www.w3.org/2000/svg"),
          M(t, "width", "24"),
          M(t, "height", "24"),
          M(t, "viewBox", "0 0 24 24"),
          M(t, "fill", "none"),
          M(t, "stroke", "currentColor"),
          M(t, "stroke-width", "2"),
          M(t, "stroke-linecap", "round"),
          M(t, "stroke-linejoin", "round");
      },
      m(e, r) {
        g(e, t, r), p(t, n);
      },
      d(e) {
        e && y(t);
      },
    };
  }

  function ve(e) {
    let t, n;
    return {
      c() {
        (t = k("svg")),
          (n = k("path")),
          M(
            n,
            "d",
            "M9 19v-6a2 2 0 00-2-2H5a2 2 0 00-2 2v6a2 2 0 002 2h2a2 2 0 002-2zm0 0V9a2 2 0 012-2h2a2 2 0 012 2v10m-6 0a2 2 0 002 2h2a2 2 0 002-2m0 0V5a2 2 0 012-2h2a2 2 0 012 2v14a2 2 0 01-2 2h-2a2 2 0 01-2-2z"
          ),
          M(t, "xmlns", "http://www.w3.org/2000/svg"),
          M(t, "width", "24"),
          M(t, "height", "24"),
          M(t, "viewBox", "0 0 24 24"),
          M(t, "fill", "none"),
          M(t, "stroke", "currentColor"),
          M(t, "stroke-width", "2"),
          M(t, "stroke-linecap", "round"),
          M(t, "stroke-linejoin", "round");
      },
      m(e, r) {
        g(e, t, r), p(t, n);
      },
      d(e) {
        e && y(t);
      },
    };
  }

  function we(e) {
    let t, n, r, s;
    return {
      c() {
        (t = k("svg")),
          (n = k("circle")),
          (r = k("path")),
          (s = k("line")),
          M(n, "cx", "12"),
          M(n, "cy", "12"),
          M(n, "r", "10"),
          M(r, "d", "M9.09 9a3 3 0 0 1 5.83 1c0 2-3 3-3 3"),
          M(s, "x1", "12"),
          M(s, "y1", "17"),
          M(s, "x2", "12.01"),
          M(s, "y2", "17"),
          M(t, "xmlns", "http://www.w3.org/2000/svg"),
          M(t, "width", "24"),
          M(t, "height", "24"),
          M(t, "viewBox", "0 0 24 24"),
          M(t, "fill", "none"),
          M(t, "stroke", "currentColor"),
          M(t, "stroke-width", "2"),
          M(t, "stroke-linecap", "round"),
          M(t, "stroke-linejoin", "round");
      },
      m(e, i) {
        g(e, t, i), p(t, n), p(t, r), p(t, s);
      },
      d(e) {
        e && y(t);
      },
    };
  }

  function ke(e) {
    let t, n, r, s, i, o, a, l, u, c, d, h, f, m, v;
    return (
      (i = new ae({
        props: {
          $$slots: {
            default: [ge],
          },
          $$scope: {
            ctx: e,
          },
        },
      })),
      i.$on("click", e[1]),
      (a = new ae({
        props: {
          $$slots: {
            default: [ye],
          },
          $$scope: {
            ctx: e,
          },
        },
      })),
      a.$on("click", e[2]),
      (h = new ae({
        props: {
          $$slots: {
            default: [ve],
          },
          $$scope: {
            ctx: e,
          },
        },
      })),
      h.$on("click", e[3]),
      (m = new ae({
        props: {
          $$slots: {
            default: [we],
          },
          $$scope: {
            ctx: e,
          },
        },
      })),
      m.$on("click", e[4]),
      {
        c() {
          (t = w("header")),
            (n = w("div")),
            (r = w("div")),
            (s = w("div")),
            Q(i.$$.fragment),
            (o = x()),
            Q(a.$$.fragment),
            (l = x()),
            (u = w("h1")),
            (u.textContent = "K-Pop Girl Group Heardle"),
            (c = x()),
            (d = w("div")),
            Q(h.$$.fragment),
            (f = x()),
            Q(m.$$.fragment),
            M(s, "class", "flex flex-1"),
            M(
              u,
              "class",
              "font-serif text-3xl font-bold flex-grow text-center flex-1"
            ),
            M(d, "class", "flex flex-1 justify-end"),
            M(
              r,
              "class",
              "flex justify-evenly text-custom-fgcolor p-3 items-center"
            ),
            M(n, "class", "max-w-screen-md mx-auto "),
            M(t, "class", "border-b border-custom-line");
        },
        m(e, y) {
          g(e, t, y),
            p(t, n),
            p(n, r),
            p(r, s),
            ee(i, s, null),
            p(s, o),
            ee(a, s, null),
            p(r, l),
            p(r, u),
            p(r, c),
            p(r, d),
            ee(h, d, null),
            p(d, f),
            ee(m, d, null),
            (v = !0);
        },
        p(e, [t]) {
          const n = {};
          64 & t &&
            (n.$$scope = {
              dirty: t,
              ctx: e,
            }),
            i.$set(n);
          const r = {};
          64 & t &&
            (r.$$scope = {
              dirty: t,
              ctx: e,
            }),
            a.$set(r);
          const s = {};
          64 & t &&
            (s.$$scope = {
              dirty: t,
              ctx: e,
            }),
            h.$set(s);
          const o = {};
          64 & t &&
            (o.$$scope = {
              dirty: t,
              ctx: e,
            }),
            m.$set(o);
        },
        i(e) {
          v ||
            (Z(i.$$.fragment, e),
            Z(a.$$.fragment, e),
            Z(h.$$.fragment, e),
            Z(m.$$.fragment, e),
            (v = !0));
        },
        o(e) {
          q(i.$$.fragment, e),
            q(a.$$.fragment, e),
            q(h.$$.fragment, e),
            q(m.$$.fragment, e),
            (v = !1);
        },
        d(e) {
          e && y(t), te(i), te(a), te(h), te(m);
        },
      }
    );
  }

  function _e(e) {
    const t = A();

    function n(e, n, r) {
      t("modal", {
        name: e,
        title: n,
        hasFrame: r,
      });
    }
    return [
      n,
      () => {
        n("info", "about"),
          pe("clickInfo", {
            name: "clickInfo",
          });
      },
      () => {
        n("donate", "support"),
          pe("clickDonate", {
            name: "clickDonate",
          });
      },
      () => {
        n("results", "stats"),
          pe("clickStats", {
            name: "clickStats",
          });
      },
      () => {
        n("help", "how to play"),
          pe("clickHelp", {
            name: "clickHelp",
          });
      },
    ];
  }
  class xe extends se {
    constructor(e) {
      super(), re(this, e, _e, ke, i, {});
    }
  }

  function be(e, t, n) {
    const r = e.slice();
    return (r[5] = t[n]), (r[7] = n), r;
  }

  function Se(e) {
    let t,
      n = Array(e[3]),
      r = [];
    for (let t = 0; t < n.length; t += 1) r[t] = Pe(be(e, n, t));
    return {
      c() {
        t = w("div");
        for (let e = 0; e < r.length; e += 1) r[e].c();
        M(t, "class", "p-3 flex-col items-evenly");
      },
      m(e, n) {
        g(e, t, n);
        for (let e = 0; e < r.length; e += 1) r[e].m(t, null);
      },
      p(e, s) {
        if (9 & s) {
          let i;
          for (n = Array(e[3]), i = 0; i < n.length; i += 1) {
            const o = be(e, n, i);
            r[i] ? r[i].p(o, s) : ((r[i] = Pe(o)), r[i].c(), r[i].m(t, null));
          }
          for (; i < r.length; i += 1) r[i].d(1);
          r.length = n.length;
        }
      },
      d(e) {
        e && y(t), v(r, e);
      },
    };
  }

  function Me(e) {
    let t,
      n,
      r,
      s,
      i,
      o,
      a,
      l,
      u,
      c,
      d,
      h = e[1].img && Ae(e),
      f = e[1].artist && Le(e);
    return {
      c() {
        (t = w("div")),
          (n = w("a")),
          (r = w("div")),
          h && h.c(),
          (s = x()),
          (i = w("div")),
          f && f.c(),
          (o = x()),
          (a = w("div")),
          (a.innerHTML =
            '<svg xmlns="http://www.w3.org/2000/svg" width="100" height="14"><defs><linearGradient id="logo_hover_20" x1="0%" y1="0%" x2="0%" y2="100%" spreadMethod="pad"><stop offset="0%" stop-color="#ff7700" stop-opacity="1"></stop><stop offset="100%" stop-color="#ff3300" stop-opacity="1"></stop></linearGradient></defs><path class="text-custom-fg" fill="currentColor" d="M10.517 3.742c-.323 0-.49.363-.49.582 0 0-.244 3.591-.244 4.641 0 1.602.15 2.621.15 2.621 0 .222.261.401.584.401.321 0 .519-.179.519-.401 0 0 .398-1.038.398-2.639 0-1.837-.153-4.127-.284-4.592-.112-.395-.313-.613-.633-.613zm-1.996.268c-.323 0-.49.363-.49.582 0 0-.244 3.322-.244 4.372 0 1.602.119 2.621.119 2.621 0 .222.26.401.584.401.321 0 .581-.179.581-.401 0 0 .081-1.007.081-2.608 0-1.837-.206-4.386-.206-4.386 0-.218-.104-.581-.425-.581zm-2.021 1.729c-.324 0-.49.362-.49.582 0 0-.272 1.594-.272 2.644 0 1.602.179 2.559.179 2.559 0 .222.229.463.552.463.321 0 .519-.241.519-.463 0 0 .19-.944.19-2.546 0-1.837-.253-2.657-.253-2.657 0-.22-.104-.582-.425-.582zm-2.046-.358c-.323 0-.49.363-.49.582 0 0-.162 1.92-.162 2.97 0 1.602.069 2.496.069 2.496 0 .222.26.557.584.557.321 0 .581-.304.581-.526 0 0 .143-.936.143-2.538 0-1.837-.206-2.96-.206-2.96 0-.218-.198-.581-.519-.581zm-2.169 1.482c-.272 0-.232.218-.232.218v3.982s-.04.335.232.335c.351 0 .716-.832.716-2.348 0-1.245-.436-2.187-.716-2.187zm18.715-.976c-.289 0-.567.042-.832.116-.417-2.266-2.806-3.989-5.263-3.989-1.127 0-2.095.705-2.931 1.316v8.16s0 .484.5.484h8.526c1.655 0 3-1.55 3-3.155 0-1.607-1.346-2.932-3-2.932zm10.17.857c-1.077-.253-1.368-.389-1.368-.815 0-.3.242-.611.97-.611.621 0 1.106.253 1.542.699l.981-.951c-.641-.669-1.417-1.067-2.474-1.067-1.339 0-2.425.757-2.425 1.99 0 1.338.873 1.736 2.124 2.026 1.281.291 1.513.486 1.513.923 0 .514-.379.738-1.184.738-.65 0-1.26-.223-1.736-.777l-.98.873c.514.757 1.504 1.232 2.639 1.232 1.853 0 2.668-.873 2.668-2.163 0-1.477-1.193-1.845-2.27-2.097zm6.803-2.745c-1.853 0-2.949 1.435-2.949 3.502s1.096 3.501 2.949 3.501c1.852 0 2.949-1.434 2.949-3.501s-1.096-3.502-2.949-3.502zm0 5.655c-1.097 0-1.553-.941-1.553-2.153 0-1.213.456-2.153 1.553-2.153 1.096 0 1.551.94 1.551 2.153.001 1.213-.454 2.153-1.551 2.153zm8.939-1.736c0 1.086-.533 1.756-1.396 1.756-.864 0-1.388-.689-1.388-1.775v-3.897h-1.358v3.916c0 1.978 1.106 3.084 2.746 3.084 1.726 0 2.754-1.136 2.754-3.103v-3.897h-1.358v3.916zm8.142-.89l.019 1.485c-.087-.174-.31-.515-.475-.768l-2.703-3.692h-1.362v6.894h1.401v-2.988l-.02-1.484c.088.175.311.514.475.767l2.79 3.705h1.213v-6.894h-1.339v2.975zm5.895-2.923h-2.124v6.791h2.027c1.746 0 3.474-1.01 3.474-3.395 0-2.484-1.437-3.396-3.377-3.396zm-.097 5.472h-.67v-4.152h.719c1.436 0 2.028.688 2.028 2.076 0 1.242-.651 2.076-2.077 2.076zm7.909-4.229c.611 0 1 .271 1.242.737l1.26-.582c-.426-.883-1.202-1.503-2.483-1.503-1.775 0-3.016 1.435-3.016 3.502 0 2.143 1.191 3.501 2.968 3.501 1.232 0 2.047-.572 2.513-1.533l-1.145-.68c-.358.602-.718.864-1.329.864-1.019 0-1.611-.932-1.611-2.153-.001-1.261.583-2.153 1.601-2.153zm5.17-1.192h-1.359v6.791h4.083v-1.338h-2.724v-5.453zm6.396-.157c-1.854 0-2.949 1.435-2.949 3.502s1.095 3.501 2.949 3.501c1.853 0 2.95-1.434 2.95-3.501s-1.097-3.502-2.95-3.502zm0 5.655c-1.097 0-1.553-.941-1.553-2.153 0-1.213.456-2.153 1.553-2.153 1.095 0 1.55.94 1.55 2.153.001 1.213-.454 2.153-1.55 2.153zm8.557-1.736c0 1.086-.532 1.756-1.396 1.756-.864 0-1.388-.689-1.388-1.775v-3.794h-1.358v3.813c0 1.978 1.106 3.084 2.746 3.084 1.726 0 2.755-1.136 2.755-3.103v-3.794h-1.36v3.813zm5.449-3.907h-2.318v6.978h2.211c1.908 0 3.789-1.037 3.789-3.489 0-2.552-1.565-3.489-3.682-3.489zm-.108 5.623h-.729v-4.266h.783c1.565 0 2.21.706 2.21 2.133.001 1.276-.707 2.133-2.264 2.133z"></path></svg>'),
          (l = x()),
          (u = w("div")),
          (u.innerHTML =
            '<svg xmlns="http://www.w3.org/2000/svg" width="14" height="14" viewBox="0 0 24 24" fill="none" stroke="currentColor" stroke-width="2" stroke-linecap="round" stroke-linejoin="round"><path d="M9 18l6-6-6-6"></path></svg>'),
          M(i, "class", "flex-1 mx-3 text-white"),
          M(a, "class", "text-center flex justify-center"),
          M(r, "class", "p-2 flex items-center rounded-sm"),
          Y(r, "bg-custom-positive", e[2].gotCorrect),
          Y(r, "bg-custom-mg", !e[2].gotCorrect),
          M(n, "href", (c = e[1].url)),
          M(
            n,
            "title",
            (d =
              "Listen to " +
              e[1].artist +
              " - " +
              e[1].title +
              " on SoundCloud")
          ),
          M(n, "class", "no-underline"),
          M(t, "class", "p-3 pb-0 flex-col items-evenly");
      },
      m(e, c) {
        g(e, t, c),
          p(t, n),
          p(n, r),
          h && h.m(r, null),
          p(r, s),
          p(r, i),
          f && f.m(i, null),
          p(r, o),
          p(r, a),
          p(r, l),
          p(r, u);
      },
      p(e, t) {
        e[1].img
          ? h
            ? h.p(e, t)
            : ((h = Ae(e)), h.c(), h.m(r, s))
          : h && (h.d(1), (h = null)),
          e[1].artist
            ? f
              ? f.p(e, t)
              : ((f = Le(e)), f.c(), f.m(i, null))
            : f && (f.d(1), (f = null)),
          4 & t && Y(r, "bg-custom-positive", e[2].gotCorrect),
          4 & t && Y(r, "bg-custom-mg", !e[2].gotCorrect),
          2 & t && c !== (c = e[1].url) && M(n, "href", c),
          2 & t &&
            d !==
              (d =
                "Listen to " +
                e[1].artist +
                " - " +
                e[1].title +
                " on SoundCloud") &&
            M(n, "title", d);
      },
      d(e) {
        e && y(t), h && h.d(), f && f.d();
      },
    };
  }

  function $e(t) {
    let n;
    return {
      c() {
        (n = w("div")), M(n, "class", "w-5 h-5");
      },
      m(e, t) {
        g(e, n, t);
      },
      p: e,
      d(e) {
        e && y(n);
      },
    };
  }

  function De(e) {
    let t, n, r;

    function s(e, t) {
      return e[0][e[7]].isCorrect || e[0][e[7]].isSkipped
        ? e[0][e[7]].isSkipped
          ? Te
          : void 0
        : Ye;
    }
    let i = s(e),
      o = i && i(e);

    function a(e, t) {
      return e[0][e[7]].isSkipped ? Oe : Ce;
    }
    let l = a(e),
      u = l(e);
    return {
      c() {
        (t = w("div")),
          o && o.c(),
          (n = x()),
          (r = w("div")),
          u.c(),
          M(t, "class", "mr-2"),
          M(r, "class", "flex flex-1 justify-between items-center");
      },
      m(e, s) {
        g(e, t, s), o && o.m(t, null), g(e, n, s), g(e, r, s), u.m(r, null);
      },
      p(e, n) {
        i !== (i = s(e)) &&
          (o && o.d(1), (o = i && i(e)), o && (o.c(), o.m(t, null))),
          l === (l = a(e)) && u
            ? u.p(e, n)
            : (u.d(1), (u = l(e)), u && (u.c(), u.m(r, null)));
      },
      d(e) {
        e && y(t), o && o.d(), e && y(n), e && y(r), u.d();
      },
    };
  }

  function Te(e) {
    let t, n;
    return {
      c() {
        (t = k("svg")),
          (n = k("rect")),
          M(n, "x", "3"),
          M(n, "y", "3"),
          M(n, "width", "18"),
          M(n, "height", "18"),
          M(n, "rx", "2"),
          M(n, "ry", "2"),
          M(t, "xmlns", "http://www.w3.org/2000/svg"),
          M(t, "class", "text-custom-mg"),
          M(t, "width", "24"),
          M(t, "height", "24"),
          M(t, "viewBox", "0 0 24 24"),
          M(t, "fill", "none"),
          M(t, "stroke", "currentColor"),
          M(t, "stroke-width", "2"),
          M(t, "stroke-linecap", "round"),
          M(t, "stroke-linejoin", "round");
      },
      m(e, r) {
        g(e, t, r), p(t, n);
      },
      d(e) {
        e && y(t);
      },
    };
  }

  function Ye(e) {
    let t, n, r;
    return {
      c() {
        (t = k("svg")),
          (n = k("line")),
          (r = k("line")),
          M(n, "x1", "18"),
          M(n, "y1", "6"),
          M(n, "x2", "6"),
          M(n, "y2", "18"),
          M(r, "x1", "6"),
          M(r, "y1", "6"),
          M(r, "x2", "18"),
          M(r, "y2", "18"),
          M(t, "class", "text-custom-negative"),
          M(t, "xmlns", "http://www.w3.org/2000/svg"),
          M(t, "width", "24"),
          M(t, "height", "24"),
          M(t, "viewBox", "0 0 24 24"),
          M(t, "fill", "none"),
          M(t, "stroke", "currentColor"),
          M(t, "stroke-width", "2"),
          M(t, "stroke-linecap", "round"),
          M(t, "stroke-linejoin", "round");
      },
      m(e, s) {
        g(e, t, s), p(t, n), p(t, r);
      },
      d(e) {
        e && y(t);
      },
    };
  }

  function Ce(e) {
    let t,
      n,
      r = e[0][e[7]].answer + "";
    return {
      c() {
        (t = w("div")), (n = _(r)), M(t, "class", "text-white text-sm");
      },
      m(e, r) {
        g(e, t, r), p(t, n);
      },
      p(e, t) {
        1 & t && r !== (r = e[0][e[7]].answer + "") && $(n, r);
      },
      d(e) {
        e && y(t);
      },
    };
  }

  function Oe(t) {
    let n;
    return {
      c() {
        (n = w("div")),
          (n.textContent = "SKIPPED"),
          M(n, "class", "text-custom-mg tracking-widest font-semibold");
      },
      m(e, t) {
        g(e, n, t);
      },
      p: e,
      d(e) {
        e && y(n);
      },
    };
  }

  function Pe(e) {
    let t, n;

    function r(e, t) {
      return e[7] < e[0].length ? De : $e;
    }
    let s = r(e),
      i = s(e);
    return {
      c() {
        (t = w("div")),
          i.c(),
          (n = x()),
          M(
            t,
            "class",
            "p-2 mb-2 border border-custom-mg flex items-center last:mb-0"
          ),
          Y(t, "border-custom-line", e[7] == e[0].length);
      },
      m(e, r) {
        g(e, t, r), i.m(t, null), p(t, n);
      },
      p(e, o) {
        s === (s = r(e)) && i
          ? i.p(e, o)
          : (i.d(1), (i = s(e)), i && (i.c(), i.m(t, n))),
          1 & o && Y(t, "border-custom-line", e[7] == e[0].length);
      },
      d(e) {
        e && y(t), i.d();
      },
    };
  }

  function Ae(e) {
    let t, n, r;
    return {
      c() {
        (t = w("img")),
          l(t.src, (n = e[1].img)) || M(t, "src", n),
          M(t, "class", "h-14 w-14 "),
          M(t, "alt", (r = e[1].artist + " - " + e[1].title));
      },
      m(e, n) {
        g(e, t, n);
      },
      p(e, s) {
        2 & s && !l(t.src, (n = e[1].img)) && M(t, "src", n),
          2 & s &&
            r !== (r = e[1].artist + " - " + e[1].title) &&
            M(t, "alt", r);
      },
      d(e) {
        e && y(t);
      },
    };
  }

  function Le(e) {
    let t,
      n,
      r,
      s,
      i,
      o = e[1].artist + "",
      a = e[1].title + "";
    return {
      c() {
        (t = w("p")),
          (n = _(o)),
          (r = x()),
          (s = w("p")),
          (i = _(a)),
          M(t, "class", ""),
          M(s, "class", "text-sm ");
      },
      m(e, o) {
        g(e, t, o), p(t, n), g(e, r, o), g(e, s, o), p(s, i);
      },
      p(e, t) {
        2 & t && o !== (o = e[1].artist + "") && $(n, o),
          2 & t && a !== (a = e[1].title + "") && $(i, a);
      },
      d(e) {
        e && y(t), e && y(r), e && y(s);
      },
    };
  }

  function Ne(t) {
    let n;

    function r(e, t) {
      return e[2].hasFinished ? Me : Se;
    }
    let s = r(t),
      i = s(t);
    return {
      c() {
        i.c(), (n = b());
      },
      m(e, t) {
        i.m(e, t), g(e, n, t);
      },
      p(e, [t]) {
        s === (s = r(e)) && i
          ? i.p(e, t)
          : (i.d(1), (i = s(e)), i && (i.c(), i.m(n.parentNode, n)));
      },
      i: e,
      o: e,
      d(e) {
        i.d(e), e && y(n);
      },
    };
  }

  function He(e, t, n) {
    //console.log(e)
    //console.log(t)
    //console.log(n)
    // console.log("welcome to K-Pop Girl Group Heardle, day #", t.currentHeardle.id);
    // console.log("if you have any questions, DM me on twitter at @derekahmedzai");
    let r,
      { userGuesses: s } = t,
      { maxAttempts: i } = t,
      { currentHeardle: o } = t,
      { todaysGame: a } = t;
    return (
      (e.$$set = (e) => {
        "userGuesses" in e && n(0, (s = e.userGuesses)),
          "maxAttempts" in e && n(4, (i = e.maxAttempts)),
          "currentHeardle" in e && n(1, (o = e.currentHeardle)),
          "todaysGame" in e && n(2, (a = e.todaysGame));
      }),
      (e.$$.update = () => {
        21 & e.$$.dirty &&
          n(3, (r = a.hasFinished && a.gotCorrect ? s.length : i));
      }),
      [s, o, a, r, i]
    );
  }
  class Ie extends se {
    constructor(e) {
      super(),
        re(this, e, He, Ne, i, {
          userGuesses: 0,
          maxAttempts: 4,
          currentHeardle: 1,
          todaysGame: 2,
        });
    }
  }

  function We(t) {
    let n, r;
    return {
      c() {
        (n = w("div")),
          (r = w("i")),
          M(r, "class", "gg-loadbar-sound svelte-15swa4o"),
          Y(r, "musicIsPlaying", t[0]),
          M(n, "class", "scale-150 transform relative");
      },
      m(e, t) {
        g(e, n, t), p(n, r);
      },
      p(e, [t]) {
        1 & t && Y(r, "musicIsPlaying", e[0]);
      },
      i: e,
      o: e,
      d(e) {
        e && y(n);
      },
    };
  }

  function Re(e, t, n) {
    let { musicIsPlaying: r } = t;
    return (
      (e.$$set = (e) => {
        "musicIsPlaying" in e && n(0, (r = e.musicIsPlaying));
      }),
      [r]
    );
  }
  class Fe extends se {
    constructor(e) {
      super(),
        re(this, e, Re, We, i, {
          musicIsPlaying: 0,
        });
    }
  }

  function Ge(t) {
    let n;
    return {
      c() {
        n = w("div");
      },
      m(e, t) {
        g(e, n, t);
      },
      p: e,
      i: e,
      o: e,
      d(e) {
        e && y(n);
      },
    };
  }
  class Ee extends se {
    constructor(e) {
      super(), re(this, e, null, Ge, i, {});
    }
  }
  const { document: je } = X;

  function Be(e, t, n) {
    const r = e.slice();
    return (r[33] = t[n]), (r[35] = n), r;
  }

  function ze(e, t, n) {
    const r = e.slice();
    return (r[33] = t[n]), (r[35] = n), r;
  }

  function Ue(e, t, n) {
    const r = e.slice();
    return (r[33] = t[n]), (r[35] = n), r;
  }

  function Ve(e) {
    let t, n, r, s;
    const i = [Ze, Ke],
      o = [];

    function a(e, t) {
      return e[13] ? 0 : 1;
    }
    return (
      (n = a(e)),
      (r = o[n] = i[n](e)),
      {
        c() {
          (t = w("div")),
            r.c(),
            M(t, "class", "text-sm text-center text-custom-line p-6");
        },
        m(e, r) {
          g(e, t, r), o[n].m(t, null), (s = !0);
        },
        p(e, s) {
          let l = n;
          (n = a(e)),
            n === l
              ? o[n].p(e, s)
              : (J(),
                q(o[l], 1, 1, () => {
                  o[l] = null;
                }),
                K(),
                (r = o[n]),
                r ? r.p(e, s) : ((r = o[n] = i[n](e)), r.c()),
                Z(r, 1),
                r.m(t, null));
        },
        i(e) {
          s || (Z(r), (s = !0));
        },
        o(e) {
          q(r), (s = !1);
        },
        d(e) {
          e && y(t), o[n].d();
        },
      }
    );
  }

  function Je(e) {
    let t, n, r, s;
    const i = [Qe, Xe],
      o = [];

    function a(e, t) {
      return e[9] ? 1 : 0;
    }
    return (
      (t = a(e)),
      (n = o[t] = i[t](e)),
      {
        c() {
          n.c(), (r = b());
        },
        m(e, n) {
          o[t].m(e, n), g(e, r, n), (s = !0);
        },
        p(e, s) {
          let l = t;
          (t = a(e)),
            t === l
              ? o[t].p(e, s)
              : (J(),
                q(o[l], 1, 1, () => {
                  o[l] = null;
                }),
                K(),
                (n = o[t]),
                n ? n.p(e, s) : ((n = o[t] = i[t](e)), n.c()),
                Z(n, 1),
                n.m(r.parentNode, r));
        },
        i(e) {
          s || (Z(n), (s = !0));
        },
        o(e) {
          q(n), (s = !1);
        },
        d(e) {
          o[t].d(e), e && y(r);
        },
      }
    );
  }

  function Ke(t) {
    let n, r, s, i;
    return (
      (n = new Ee({})),
      {
        c() {
          Q(n.$$.fragment),
            (r = x()),
            (s = w("p")),
            (s.textContent = "loading player");
        },
        m(e, t) {
          ee(n, e, t), g(e, r, t), g(e, s, t), (i = !0);
        },
        p: e,
        i(e) {
          i || (Z(n.$$.fragment, e), (i = !0));
        },
        o(e) {
          q(n.$$.fragment, e), (i = !1);
        },
        d(e) {
          te(n, e), e && y(r), e && y(s);
        },
      }
    );
  }

  function Ze(e) {
    let t, n, r, s, i;
    return (
      (s = new ae({
        props: {
          $$slots: {
            default: [qe],
          },
          $$scope: {
            ctx: e,
          },
        },
      })),
      s.$on("click", e[22]),
      {
        c() {
          (t = w("p")),
            (t.textContent =
              "There was an error loading the player. Please reload and try\n                again."),
            (n = x()),
            (r = w("div")),
            Q(s.$$.fragment),
            M(t, "class", "mb-3"),
            M(r, "class", "flex justify-center");
        },
        m(e, o) {
          g(e, t, o), g(e, n, o), g(e, r, o), ee(s, r, null), (i = !0);
        },
        p(e, t) {
          const n = {};
          128 & t[1] &&
            (n.$$scope = {
              dirty: t,
              ctx: e,
            }),
            s.$set(n);
        },
        i(e) {
          i || (Z(s.$$.fragment, e), (i = !0));
        },
        o(e) {
          q(s.$$.fragment, e), (i = !1);
        },
        d(e) {
          e && y(t), e && y(n), e && y(r), te(s);
        },
      }
    );
  }

  function qe(e) {
    let t, n;
    return {
      c() {
        (t = k("svg")),
          (n = k("path")),
          M(n, "d", "M2.5 2v6h6M2.66 15.57a10 10 0 1 0 .57-8.38"),
          M(t, "xmlns", "http://www.w3.org/2000/svg"),
          M(t, "width", "24"),
          M(t, "height", "24"),
          M(t, "viewBox", "0 0 24 24"),
          M(t, "fill", "none"),
          M(t, "stroke", "currentColor"),
          M(t, "stroke-width", "2"),
          M(t, "stroke-linecap", "round"),
          M(t, "stroke-linejoin", "round");
      },
      m(e, r) {
        g(e, t, r), p(t, n);
      },
      d(e) {
        e && y(t);
      },
    };
  }

  function Xe(t) {
    let n,
      r,
      s,
      i,
      o,
      a,
      l,
      u,
      c = t[4].gameIsActive && et(t);
    return {
      c() {
        (n = w("div")),
          (r = w("div")),
          (s = w("div")),
          (i = w("div")),
          (i.innerHTML =
            '<svg xmlns="http://www.w3.org/2000/svg" width="24" height="24" viewBox="0 0 24 24" fill="none" stroke="currentColor" stroke-width="2" stroke-linecap="round" stroke-linejoin="round"><path d="M11 5L6 9H2v6h4l5 4zM22 9l-6 6M16 9l6 6"></path></svg>'),
          (o = x()),
          (a = w("div")),
          (l = w("p")),
          (l.textContent =
            "Oh no! Seems like today's track is unavailable on\n                            SoundCloud in your location"),
          (u = x()),
          c && c.c(),
          M(i, "class", "mr-3"),
          M(l, "class", "text-sm "),
          M(s, "class", "flex items-center"),
          M(r, "class", "p-3 mb-3 bg-custom-mg rounded-sm"),
          M(n, "class", "max-w-screen-sm w-full mx-auto px-3 flex-col");
      },
      m(e, t) {
        g(e, n, t),
          p(n, r),
          p(r, s),
          p(s, i),
          p(s, o),
          p(s, a),
          p(a, l),
          p(a, u),
          c && c.m(a, null);
      },
      p(e, t) {
        e[4].gameIsActive
          ? c
            ? c.p(e, t)
            : ((c = et(e)), c.c(), c.m(a, null))
          : c && (c.d(1), (c = null));
      },
      i: e,
      o: e,
      d(e) {
        e && y(n), c && c.d();
      },
    };
  }

  function Qe(e) {
    let t,
      n,
      r,
      i,
      o,
      a,
      l,
      u,
      c,
      d,
      h,
      f,
      m,
      v,
      k,
      b,
      S,
      D,
      Y,
      C,
      O,
      P,
      A = mt(e[11]) + "",
      L =
        mt(
          e[15]
            ? e[4].isPrime
              ? e[8].slice(-1)[0]
              : e[2].maxAttempts * e[2].attemptInterval
            : e[3]
        ) + "",
      N = !e[12] && 1 == e[0] && tt();

    function H(e, t) {
      return e[4].isPrime ? rt : nt;
    }
    let I = H(e),
      W = I(e);
    return (
      (D = new ae({
        props: {
          $$slots: {
            default: [ht],
          },
          $$scope: {
            ctx: e,
          },
        },
      })),
      D.$on("click", function () {
        s(e[18] ? e[6] : e[5]) && (e[18] ? e[6] : e[5]).apply(this, arguments);
      }),
      {
        c() {
          N && N.c(),
            (t = x()),
            (n = w("div")),
            (r = w("div")),
            (i = w("div")),
            (o = w("div")),
            (a = w("div")),
            (l = x()),
            W.c(),
            (u = x()),
            (c = w("div")),
            (d = w("div")),
            (h = w("div")),
            (f = w("div")),
            (m = w("div")),
            (v = w("div")),
            (k = _(A)),
            (b = x()),
            (S = w("div")),
            Q(D.$$.fragment),
            (Y = x()),
            (C = w("div")),
            (O = _(L)),
            M(a, "class", "h-full absolute bg-custom-positive"),
            T(a, "width", e[10] + "%"),
            M(o, "class", "h-full absolute bg-custom-mg overflow-hidden"),
            T(o, "width", (e[15] ? e[16] : "100") + "%"),
            M(i, "class", "h-3 w-full relative overflow-hidden "),
            M(r, "class", "max-w-screen-sm w-full mx-auto px-3 flex-col"),
            M(n, "class", "border-t border-custom-line"),
            M(m, "class", "flex items-center"),
            M(S, "class", "flex justify-center items-center p-1"),
            M(f, "class", "flex justify-between items-center"),
            M(h, "class", "px-3 "),
            M(d, "class", "max-w-screen-sm w-full mx-auto flex-col"),
            M(c, "class", "border-t border-custom-line");
        },
        m(e, s) {
          N && N.m(e, s),
            g(e, t, s),
            g(e, n, s),
            p(n, r),
            p(r, i),
            p(i, o),
            p(o, a),
            p(i, l),
            W.m(i, null),
            g(e, u, s),
            g(e, c, s),
            p(c, d),
            p(d, h),
            p(h, f),
            p(f, m),
            p(m, v),
            p(v, k),
            p(f, b),
            p(f, S),
            ee(D, S, null),
            p(f, Y),
            p(f, C),
            p(C, O),
            (P = !0);
        },
        p(n, r) {
          (e = n)[12] || 1 != e[0]
            ? N && (N.d(1), (N = null))
            : N || ((N = tt()), N.c(), N.m(t.parentNode, t)),
            (!P || 1024 & r[0]) && T(a, "width", e[10] + "%"),
            (!P || 98304 & r[0]) &&
              T(o, "width", (e[15] ? e[16] : "100") + "%"),
            I === (I = H(e)) && W
              ? W.p(e, r)
              : (W.d(1), (W = I(e)), W && (W.c(), W.m(i, null))),
            (!P || 2048 & r[0]) && A !== (A = mt(e[11]) + "") && $(k, A);
          const s = {};
          (262144 & r[0]) | (128 & r[1]) &&
            (s.$$scope = {
              dirty: r,
              ctx: e,
            }),
            D.$set(s),
            (!P || 33052 & r[0]) &&
              L !==
                (L =
                  mt(
                    e[15]
                      ? e[4].isPrime
                        ? e[8].slice(-1)[0]
                        : e[2].maxAttempts * e[2].attemptInterval
                      : e[3]
                  ) + "") &&
              $(O, L);
        },
        i(e) {
          P || (Z(D.$$.fragment, e), (P = !0));
        },
        o(e) {
          q(D.$$.fragment, e), (P = !1);
        },
        d(e) {
          N && N.d(e), e && y(t), e && y(n), W.d(), e && y(u), e && y(c), te(D);
        },
      }
    );
  }

  function et(e) {
    let t, n, r, s, i, o;
    return {
      c() {
        (t = w("p")),
          (n = _("We're really sorry. The answer is ")),
          (r = w("a")),
          (s = _("here")),
          (o = _(
            ", though, if you want to maintain your streak.\n                                We won't tell..."
          )),
          M(r, "href", (i = e[1].url)),
          M(t, "class", "text-xs text-custom-line pt-1");
      },
      m(e, i) {
        g(e, t, i), p(t, n), p(t, r), p(r, s), p(t, o);
      },
      p(e, t) {
        2 & t[0] && i !== (i = e[1].url) && M(r, "href", i);
      },
      d(e) {
        e && y(t);
      },
    };
  }

  function tt(e) {
    let t;
    return {
      c() {
        (t = w("div")),
          (t.innerHTML =
            '<p>Turn up the volume and tap to start the track!</p> \n\n                <svg class="mt-2" xmlns="http://www.w3.org/2000/svg" width="24" height="24" viewBox="0 0 24 24" fill="none" stroke="currentColor" stroke-width="2" stroke-linecap="round" stroke-linejoin="round"><path d="M6 9l6 6 6-6"></path></svg>'),
          M(
            t,
            "class",
            "text-center p-3 flex flex-col items-center text-sm text-custom-line"
          );
      },
      m(e, n) {
        g(e, t, n);
      },
      d(e) {
        e && y(t);
      },
    };
  }

  function nt(e) {
    let t;

    function n(e, t) {
      return e[15] ? st : it;
    }
    let r = n(e),
      s = r(e);
    return {
      c() {
        (t = w("div")),
          s.c(),
          M(t, "class", "flex w-full h-full absolute justify-between");
      },
      m(e, n) {
        g(e, t, n), s.m(t, null);
      },
      p(e, i) {
        r === (r = n(e)) && s
          ? s.p(e, i)
          : (s.d(1), (s = r(e)), s && (s.c(), s.m(t, null)));
      },
      d(e) {
        e && y(t), s.d();
      },
    };
  }

  function rt(e) {
    let t,
      n = e[15] && lt(e);
    return {
      c() {
        (t = w("div")), n && n.c(), M(t, "class", "w-full h-full absolute");
      },
      m(e, r) {
        g(e, t, r), n && n.m(t, null);
      },
      p(e, r) {
        e[15]
          ? n
            ? n.p(e, r)
            : ((n = lt(e)), n.c(), n.m(t, null))
          : n && (n.d(1), (n = null));
      },
      d(e) {
        e && y(t), n && n.d();
      },
    };
  }

  function st(e) {
    let t,
      n = Array(e[2].maxAttempts + 1),
      r = [];
    for (let t = 0; t < n.length; t += 1) r[t] = ot(Be(e, n, t));
    return {
      c() {
        for (let e = 0; e < r.length; e += 1) r[e].c();
        t = b();
      },
      m(e, n) {
        for (let t = 0; t < r.length; t += 1) r[t].m(e, n);
        g(e, t, n);
      },
      p(e, s) {
        if (4 & s[0]) {
          const s = n.length;
          let i;
          for (n = Array(e[2].maxAttempts + 1), i = s; i < n.length; i += 1)
            Be(e, n, i),
              r[i] || ((r[i] = ot()), r[i].c(), r[i].m(t.parentNode, t));
          for (i = n.length; i < s; i += 1) r[i].d(1);
          r.length = n.length;
        }
      },
      d(e) {
        v(r, e), e && y(t);
      },
    };
  }

  function it(e) {
    let t,
      n = Array(Math.floor(e[3] / e[2].attemptInterval)),
      r = [];
    for (let t = 0; t < n.length; t += 1) r[t] = at(ze(e, n, t));
    return {
      c() {
        for (let e = 0; e < r.length; e += 1) r[e].c();
        t = b();
      },
      m(e, n) {
        for (let t = 0; t < r.length; t += 1) r[t].m(e, n);
        g(e, t, n);
      },
      p(e, s) {
        if (12 & s[0]) {
          const s = n.length;
          let i;
          for (
            n = Array(Math.floor(e[3] / e[2].attemptInterval)), i = s;
            i < n.length;
            i += 1
          )
            ze(e, n, i),
              r[i] || ((r[i] = at()), r[i].c(), r[i].m(t.parentNode, t));
          for (i = n.length; i < s; i += 1) r[i].d(1);
          r.length = n.length;
        }
      },
      d(e) {
        v(r, e), e && y(t);
      },
    };
  }

  function ot(e) {
    let t;
    return {
      c() {
        (t = w("div")), M(t, "class", "bg-custom-bg w-px h-full");
      },
      m(e, n) {
        g(e, t, n);
      },
      d(e) {
        e && y(t);
      },
    };
  }

  function at(e) {
    let t;
    return {
      c() {
        (t = w("div")), M(t, "class", "bg-custom-bg w-px h-full");
      },
      m(e, n) {
        g(e, t, n);
      },
      d(e) {
        e && y(t);
      },
    };
  }

  function lt(e) {
    let t,
      n,
      r,
      s,
      i = e[8],
      o = [];
    for (let t = 0; t < i.length; t += 1) o[t] = ut(Ue(e, i, t));
    return {
      c() {
        (t = w("div")), (n = x());
        for (let e = 0; e < o.length; e += 1) o[e].c();
        (r = x()),
          (s = w("div")),
          M(t, "class", "bg-custom-line w-px h-full absolute right-0"),
          M(s, "class", "bg-custom-mg w-px h-full absolute right-0");
      },
      m(e, i) {
        g(e, t, i), g(e, n, i);
        for (let t = 0; t < o.length; t += 1) o[t].m(e, i);
        g(e, r, i), g(e, s, i);
      },
      p(e, t) {
        if (384 & t[0]) {
          let n;
          for (i = e[8], n = 0; n < i.length; n += 1) {
            const s = Ue(e, i, n);
            o[n]
              ? o[n].p(s, t)
              : ((o[n] = ut(s)), o[n].c(), o[n].m(r.parentNode, r));
          }
          for (; n < o.length; n += 1) o[n].d(1);
          o.length = i.length;
        }
      },
      d(e) {
        e && y(t), e && y(n), v(o, e), e && y(r), e && y(s);
      },
    };
  }

  function ut(e) {
    let t;
    return {
      c() {
        (t = w("div")),
          M(t, "class", "w-px h-full absolute"),
          T(t, "left", (e[8][e[35]] / e[8].slice(-1)[0]) * 100 + "%"),
          Y(t, "bg-custom-bg", e[35] < e[7] - 1),
          Y(t, "bg-custom-mg", e[35] > e[7] - 1),
          Y(t, "bg-custom-line", e[35] == e[7] - 1);
      },
      m(e, n) {
        g(e, t, n);
      },
      p(e, n) {
        256 & n[0] &&
          T(t, "left", (e[8][e[35]] / e[8].slice(-1)[0]) * 100 + "%"),
          128 & n[0] && Y(t, "bg-custom-bg", e[35] < e[7] - 1),
          128 & n[0] && Y(t, "bg-custom-mg", e[35] > e[7] - 1),
          128 & n[0] && Y(t, "bg-custom-line", e[35] == e[7] - 1);
      },
      d(e) {
        e && y(t);
      },
    };
  }

  function ct(t) {
    let n;
    return {
      c() {
        (n = w("div")),
          (n.innerHTML =
            '<svg xmlns="http://www.w3.org/2000/svg" width="24" height="24" viewBox="0 0 24 24" fill="currentColor" stroke="currentColor" stroke-width="2" stroke-linecap="round" stroke-linejoin="round"><polygon points="5 3 19 12 5 21 5 3"></polygon></svg>'),
          M(n, "class", "ml-1 relative z-10");
      },
      m(e, t) {
        g(e, n, t);
      },
      p: e,
      i: e,
      o: e,
      d(e) {
        e && y(n);
      },
    };
  }

  function dt(e) {
    let t, n, r;
    return (
      (n = new Fe({
        props: {
          musicIsPlaying: e[18],
        },
      })),
      {
        c() {
          (t = w("div")), Q(n.$$.fragment), M(t, "class", "relative z-10");
        },
        m(e, s) {
          g(e, t, s), ee(n, t, null), (r = !0);
        },
        p(e, t) {
          const r = {};
          262144 & t[0] && (r.musicIsPlaying = e[18]), n.$set(r);
        },
        i(e) {
          r || (Z(n.$$.fragment, e), (r = !0));
        },
        o(e) {
          q(n.$$.fragment, e), (r = !1);
        },
        d(e) {
          e && y(t), te(n);
        },
      }
    );
  }

  function ht(e) {
    let t, n, r, s;
    const i = [dt, ct],
      o = [];

    function a(e, t) {
      return e[18] ? 0 : 1;
    }
    return (
      (n = a(e)),
      (r = o[n] = i[n](e)),
      {
        c() {
          (t = w("div")),
            r.c(),
            M(
              t,
              "class",
              "flex justify-center items-center text-custom-fg h-14 w-14 border-2 rounded-full relative overflow-hidden"
            );
        },
        m(e, r) {
          g(e, t, r), o[n].m(t, null), (s = !0);
        },
        p(e, s) {
          let l = n;
          (n = a(e)),
            n === l
              ? o[n].p(e, s)
              : (J(),
                q(o[l], 1, 1, () => {
                  o[l] = null;
                }),
                K(),
                (r = o[n]),
                r ? r.p(e, s) : ((r = o[n] = i[n](e)), r.c()),
                Z(r, 1),
                r.m(t, null));
        },
        i(e) {
          s || (Z(r), (s = !0));
        },
        o(e) {
          q(r), (s = !1);
        },
        d(e) {
          e && y(t), o[n].d();
        },
      }
    );
  }

  function ft(e) {
    let t, n, r, s, i, o, a, u, c, d, h;
    const f = [Je, Ve],
      m = [];

    function v(e, t) {
      return e[17] ? 0 : 1;
    }
    return (
      (s = v(e)),
      (i = m[s] = f[s](e)),
      {
        c() {
          (t = w("script")),
            (r = x()),
            i.c(),
            (o = x()),
            (a = w("div")),
            (u = w("div")),
            l(t.src, (n = "https://w.soundcloud.com/player/api.js")) ||
              M(t, "src", "https://w.soundcloud.com/player/api.js"),
            M(a, "class", "hidden");
        },
        m(n, i) {
          p(je.head, t),
            g(n, r, i),
            m[s].m(n, i),
            g(n, o, i),
            g(n, a, i),
            p(a, u),
            e[23](u),
            (c = !0),
            d || ((h = S(t, "load", e[19])), (d = !0));
        },
        p(e, t) {
          let n = s;
          (s = v(e)),
            s === n
              ? m[s].p(e, t)
              : (J(),
                q(m[n], 1, 1, () => {
                  m[n] = null;
                }),
                K(),
                (i = m[s]),
                i ? i.p(e, t) : ((i = m[s] = f[s](e)), i.c()),
                Z(i, 1),
                i.m(o.parentNode, o));
        },
        i(e) {
          c || (Z(i), (c = !0));
        },
        o(e) {
          q(i), (c = !1);
        },
        d(n) {
          y(t),
            n && y(r),
            m[s].d(n),
            n && y(o),
            n && y(a),
            e[23](null),
            (d = !1),
            h();
        },
      }
    );
  }

  function mt(e) {
    var t = Math.floor(e / 6e4),
      n = ((e % 6e4) / 1e3).toFixed(0);
    return t + ":" + (n < 10 ? "0" : "") + n;
  }

  function pt(e, t, n) {
    let r, s, i, o, a, l, u;
    const c = A();
    let { currentAttempt: d } = t,
      { currentHeardle: h } = t,
      { config: f } = t,
      { trackDuration: m = 0 } = t,
      { gameState: p } = t,
      g = !1;
    var y;
    let v = 0,
      w = 0,
      k = !1,
      _ = !1,
      x = !1,
      b = !1,
      S = !1;
    const M = () => {
      y.seekTo(0), y.pause();
    };

    function $(e) {
      c("updatePlayerState", {
        musicIsPlaying: e,
      });
    }
    let D;

    function T() {
      (y = SC.Widget("soundcloud" + h.id)).bind(
        SC.Widget.Events.READY,
        function () {
          y.getCurrentSound(function (e) {
            "BLOCK" === e.policy && n(9, (g = !0)),
              c("updateSong", {
                currentSong: e,
              });
          }),
            y.bind(SC.Widget.Events.PAUSE, function () {
              $(!1);
            }),
            y.bind(SC.Widget.Events.PLAY, function () {
              b ||
                (pe("startGame", {
                  name: "startGame",
                }),
                pe("startGame#" + h.id, {
                  name: "startGame",
                }),
                (b = !0)),
                $(!0),
                n(12, (x = !0));
            }),
            y.bind(SC.Widget.Events.PLAY_PROGRESS, function (e) {
              n(11, (w = e.currentPosition)),
                1 == s
                  ? p.isPrime
                    ? (n(10, (v = (w / u) * 100)), w > u && M())
                    : (n(10, (v = (w / (d * f.attemptInterval)) * 100)),
                      w > d * f.attemptInterval && M())
                  : (n(10, (v = (w / m) * 100)), w > m && M());
            });
        }
      );
    }
    P(() => {
      const e = document.createElement("iframe");
      (e.name = h.id),
        (e.id = "soundcloud" + h.id),
        (e.allow = "autoplay"),
        (e.height = 0),
        (e.src =
          "https://w.soundcloud.com/player/?url=" + h.url + "&cache=" + h.id),
        D.appendChild(e),
        (_ = !0),
        k &&
          (setTimeout(() => {
            n(13, (S = !0));
          }, 6e3),
          T());
    });
    return (
      (e.$$set = (e) => {
        "currentAttempt" in e && n(0, (d = e.currentAttempt)),
          "currentHeardle" in e && n(1, (h = e.currentHeardle)),
          "config" in e && n(2, (f = e.config)),
          "trackDuration" in e && n(3, (m = e.trackDuration)),
          "gameState" in e && n(4, (p = e.gameState));
      }),
      (e.$$.update = () => {
        16 & e.$$.dirty[0] && n(18, (r = p.musicIsPlaying)),
          16 & e.$$.dirty[0] && n(15, (s = p.gameIsActive)),
          16 & e.$$.dirty[0] && n(17, (i = p.playerIsReady)),
          1 & e.$$.dirty[0] && n(7, (o = d)),
          4 & e.$$.dirty[0] && n(8, (a = f.attemptIntervalAlt)),
          405 & e.$$.dirty[0] &&
            n(
              16,
              (l = p.isPrime
                ? (a[o - 1] / a.slice(-1)[0]) * 100
                : (d / f.maxAttempts) * 100)
            ),
          384 & e.$$.dirty[0] && (u = a[o - 1]);
      }),
      [
        d,
        h,
        f,
        m,
        p,
        () => {
          y.seekTo(0), y.play();
        },
        M,
        o,
        a,
        g,
        v,
        w,
        x,
        S,
        D,
        s,
        l,
        i,
        r,
        function () {
          (k = !0),
            _ &&
              (setTimeout(() => {
                n(13, (S = !0));
              }, 6e3),
              T());
        },
        () => {
          y.toggle();
        },
        () => {
          y.seekTo(0), y.play();
        },
        () => {
          window.location.reload();
        },
        function (e) {
          H[e ? "unshift" : "push"](() => {
            (D = e), n(14, D);
          });
        },
      ]
    );
  }
  class gt extends se {
    constructor(e) {
      super(),
        re(
          this,
          e,
          pt,
          ft,
          i,
          {
            currentAttempt: 0,
            currentHeardle: 1,
            config: 2,
            trackDuration: 3,
            gameState: 4,
            togglePlayState: 20,
            scPlay: 5,
            scPause: 6,
            resetAndPlay: 21,
          },
          null,
          [-1, -1]
        );
    }
    get togglePlayState() {
      return this.$$.ctx[20];
    }
    get scPlay() {
      return this.$$.ctx[5];
    }
    get scPause() {
      return this.$$.ctx[6];
    }
    get resetAndPlay() {
      return this.$$.ctx[21];
    }
  }
  "undefined" != typeof globalThis
    ? globalThis
    : "undefined" != typeof window
    ? window
    : "undefined" != typeof global
    ? global
    : "undefined" != typeof self && self;

  function yt(e) {
    var t = {
      exports: {},
    };
    return e(t, t.exports), t.exports;
  }

  function vt(e) {
    throw new Error(
      'Could not dynamically require "' +
        e +
        '". Please configure the dynamicRequireTargets option of @rollup/plugin-commonjs appropriately for this require call to behave properly.'
    );
  }
  var wt = yt(function (e, t) {
      var n;
      (n = function () {
        function e(e, t) {
          var n = Object.keys(e);
          if (Object.getOwnPropertySymbols) {
            var r = Object.getOwnPropertySymbols(e);
            t &&
              (r = r.filter(function (t) {
                return Object.getOwnPropertyDescriptor(e, t).enumerable;
              })),
              n.push.apply(n, r);
          }
          return n;
        }

        function t(t) {
          for (var n = 1; n < arguments.length; n++) {
            var s = null != arguments[n] ? arguments[n] : {};
            n % 2
              ? e(Object(s), !0).forEach(function (e) {
                  r(t, e, s[e]);
                })
              : Object.getOwnPropertyDescriptors
              ? Object.defineProperties(t, Object.getOwnPropertyDescriptors(s))
              : e(Object(s)).forEach(function (e) {
                  Object.defineProperty(
                    t,
                    e,
                    Object.getOwnPropertyDescriptor(s, e)
                  );
                });
          }
          return t;
        }

        function n(e) {
          return (n =
            "function" == typeof Symbol && "symbol" == typeof Symbol.iterator
              ? function (e) {
                  return typeof e;
                }
              : function (e) {
                  return e &&
                    "function" == typeof Symbol &&
                    e.constructor === Symbol &&
                    e !== Symbol.prototype
                    ? "symbol"
                    : typeof e;
                })(e);
        }

        function r(e, t, n) {
          return (
            t in e
              ? Object.defineProperty(e, t, {
                  value: n,
                  enumerable: !0,
                  configurable: !0,
                  writable: !0,
                })
              : (e[t] = n),
            e
          );
        }

        function s(e) {
          return (
            (function (e) {
              if (Array.isArray(e)) return o(e);
            })(e) ||
            (function (e) {
              if (
                ("undefined" != typeof Symbol && null != e[Symbol.iterator]) ||
                null != e["@@iterator"]
              )
                return Array.from(e);
            })(e) ||
            i(e) ||
            (function () {
              throw new TypeError(
                "Invalid attempt to spread non-iterable instance.\nIn order to be iterable, non-array objects must have a [Symbol.iterator]() method."
              );
            })()
          );
        }

        function i(e, t) {
          if (e) {
            if ("string" == typeof e) return o(e, t);
            var n = Object.prototype.toString.call(e).slice(8, -1);
            return (
              "Object" === n && e.constructor && (n = e.constructor.name),
              "Map" === n || "Set" === n
                ? Array.from(e)
                : "Arguments" === n ||
                  /^(?:Ui|I)nt(?:8|16|32)(?:Clamped)?Array$/.test(n)
                ? o(e, t)
                : void 0
            );
          }
        }

        function o(e, t) {
          (null == t || t > e.length) && (t = e.length);
          for (var n = 0, r = new Array(t); n < t; n++) r[n] = e[n];
          return r;
        }
        var a = function (e) {
            return "string" == typeof e ? document.querySelector(e) : e();
          },
          l = function (e, t) {
            var n = "string" == typeof e ? document.createElement(e) : e;
            for (var r in t) {
              var s = t[r];
              if ("inside" === r) s.append(n);
              else if ("dest" === r) a(s[0]).insertAdjacentElement(s[1], n);
              else if ("around" === r) {
                var i = s;
                i.parentNode.insertBefore(n, i),
                  n.append(i),
                  null != i.getAttribute("autofocus") && i.focus();
              } else r in n ? (n[r] = s) : n.setAttribute(r, s);
            }
            return n;
          },
          u = function (e, t) {
            return (
              (e = e.toString().toLowerCase()),
              t
                ? e
                    .normalize("NFD")
                    .replace(/[\u0300-\u036f]/g, "")
                    .normalize("NFC")
                : e
            );
          },
          c = function (e, n) {
            return l(
              "mark",
              t(
                {
                  innerHTML: e,
                },
                "string" == typeof n && {
                  class: n,
                }
              )
            ).outerHTML;
          },
          d = function (e, t) {
            t.input.dispatchEvent(
              new CustomEvent(e, {
                bubbles: !0,
                detail: t.feedback,
                cancelable: !0,
              })
            );
          },
          h = function (e, t, n) {
            var r = n || {},
              s = r.mode,
              i = r.diacritics,
              o = r.highlight,
              a = u(t, i);
            if (((t = t.toString()), (e = u(e, i)), "loose" === s)) {
              var l = (e = e.replace(/ /g, "")).length,
                d = 0,
                h = Array.from(t)
                  .map(function (t, n) {
                    return (
                      d < l && a[n] === e[d] && ((t = o ? c(t, o) : t), d++), t
                    );
                  })
                  .join("");
              if (d === l) return h;
            } else {
              var f = a.indexOf(e);
              if (~f)
                return (
                  (e = t.substring(f, f + e.length)),
                  o ? t.replace(e, c(e, o)) : t
                );
            }
          },
          f = function (e, t) {
            return new Promise(function (n, r) {
              var s;
              return (s = e.data).cache && s.store
                ? n()
                : new Promise(function (e, n) {
                    return "function" == typeof s.src
                      ? s.src(t).then(e, n)
                      : e(s.src);
                  }).then(function (t) {
                    try {
                      return (e.feedback = s.store = t), d("response", e), n();
                    } catch (e) {
                      return r(e);
                    }
                  }, r);
            });
          },
          m = function (e, t) {
            var n = t.data,
              r = t.searchEngine,
              s = [];
            
            // remove duplicates
            n.src = n.src.filter((v,i,a)=>a.findIndex(v2=>(JSON.stringify(v2) === JSON.stringify(v)))===i);
            
            n.store.forEach(function (o, a) {
              var l = function (n) {
                var i = n ? o[n] : o,
                  a =
                    "function" == typeof r
                      ? r(e, i)
                      : h(e, i, {
                          mode: r,
                          diacritics: t.diacritics,
                          highlight: t.resultItem.highlight,
                        });
                if (a) {
                  var l = {
                    match: a,
                    value: o,
                  };
                  n && (l.key = n), s.push(l);
                }
              };
              if (n.keys) {
                var u,
                  c = (function (e, t) {
                    var n =
                      ("undefined" != typeof Symbol && e[Symbol.iterator]) ||
                      e["@@iterator"];
                    if (!n) {
                      if (Array.isArray(e) || (n = i(e))) {
                        n && (e = n);
                        var r = 0,
                          s = function () {};
                        return {
                          s: s,
                          n: function () {
                            return r >= e.length
                              ? {
                                  done: !0,
                                }
                              : {
                                  done: !1,
                                  value: e[r++],
                                };
                          },
                          e: function (e) {
                            throw e;
                          },
                          f: s,
                        };
                      }
                      throw new TypeError(
                        "Invalid attempt to iterate non-iterable instance.\nIn order to be iterable, non-array objects must have a [Symbol.iterator]() method."
                      );
                    }
                    var o,
                      a = !0,
                      l = !1;
                    return {
                      s: function () {
                        n = n.call(e);
                      },
                      n: function () {
                        var e = n.next();
                        return (a = e.done), e;
                      },
                      e: function (e) {
                        (l = !0), (o = e);
                      },
                      f: function () {
                        try {
                          a || null == n.return || n.return();
                        } finally {
                          if (l) throw o;
                        }
                      },
                    };
                  })(n.keys);
                try {
                  for (c.s(); !(u = c.n()).done; ) l(u.value);
                } catch (e) {
                  c.e(e);
                } finally {
                  c.f();
                }
              } else l();
            }),
              n.filter && (s = n.filter(s));
            var o = s.slice(0, t.resultsList.maxResults);
            // remove duplicate answers from the autocomplete
            // var o_uniq = [...new Map(o.map(v => [v.id, v])).values()];
            var o_uniq = o.filter((v,i,a)=>a.findIndex(v2=>(JSON.stringify(v2) === JSON.stringify(v)))===i);
            (t.feedback = {
              query: e,
              matches: s,
              // results: o,
              results: o_uniq,
            }),
              d("results", t);
          },
          p = "aria-expanded",
          g = "aria-activedescendant",
          y = "aria-selected",
          v = function (e, n) {
            e.feedback.selection = t(
              {
                index: n,
              },
              e.feedback.results[n]
            );
          },
          w = function (e) {
            e.isOpen ||
              ((e.wrapper || e.input).setAttribute(p, !0),
              e.list.removeAttribute("hidden"),
              (e.isOpen = !0),
              d("open", e));
          },
          k = function (e) {
            e.isOpen &&
              ((e.wrapper || e.input).setAttribute(p, !1),
              e.input.setAttribute(g, ""),
              e.list.setAttribute("hidden", ""),
              (e.isOpen = !1),
              d("close", e));
          },
          _ = function (e, t) {
            var n = t.resultItem,
              r = t.list.getElementsByTagName(n.tag),
              i = !!n.selected && n.selected.split(" ");
            if (t.isOpen && r.length) {
              var o,
                a,
                l = t.cursor;
              e >= r.length && (e = 0),
                e < 0 && (e = r.length - 1),
                (t.cursor = e),
                l > -1 &&
                  (r[l].removeAttribute(y),
                  i && (a = r[l].classList).remove.apply(a, s(i))),
                r[e].setAttribute(y, !0),
                i && (o = r[e].classList).add.apply(o, s(i)),
                t.input.setAttribute(g, r[t.cursor].id),
                (t.list.scrollTop =
                  r[e].offsetTop - t.list.clientHeight + r[e].clientHeight + 5),
                (t.feedback.cursor = t.cursor),
                v(t, e),
                d("navigate", t);
            }
          },
          x = function (e) {
            _(e.cursor + 1, e);
          },
          b = function (e) {
            _(e.cursor - 1, e);
          },
          S = function (e, t, n) {
            (n = n >= 0 ? n : e.cursor) < 0 ||
              ((e.feedback.event = t), v(e, n), d("selection", e), k(e));
          };

        function M(e, n) {
          var r = this;
          return new Promise(function (s, i) {
            var o, a;
            return (
              (o =
                n ||
                ((a = e.input) instanceof HTMLInputElement ||
                a instanceof HTMLTextAreaElement
                  ? a.value
                  : a.innerHTML)),
              (function (e, t, n) {
                return t ? t(e) : e.length >= n;
              })((o = e.query ? e.query(o) : o), e.trigger, e.threshold)
                ? f(e, o).then(function (n) {
                    try {
                      return e.feedback instanceof Error
                        ? s()
                        : (m(o, e),
                          e.resultsList &&
                            (function (e) {
                              var n = e.resultsList,
                                r = e.list,
                                s = e.resultItem,
                                i = e.feedback,
                                o = i.matches,
                                a = i.results;
                              if (
                                ((e.cursor = -1),
                                (r.innerHTML = ""),
                                o.length || n.noResults)
                              ) {
                                var u = new DocumentFragment();
                                a.forEach(function (e, n) {
                                  var r = l(
                                    s.tag,
                                    t(
                                      {
                                        id: "".concat(s.id, "_").concat(n),
                                        role: "option",
                                        innerHTML: e.match,
                                        inside: u,
                                      },
                                      s.class && {
                                        class: s.class,
                                      }
                                    )
                                  );
                                  s.element && s.element(r, e);
                                }),
                                  r.append(u),
                                  n.element && n.element(r, i),
                                  w(e);
                              } else k(e);
                            })(e),
                          u.call(r));
                    } catch (e) {
                      return i(e);
                    }
                  }, i)
                : (k(e), u.call(r))
            );

            function u() {
              return s();
            }
          });
        }
        var $ = function (e, t) {
          for (var n in e) for (var r in e[n]) t(n, r);
        };

        function D(e) {
          var n = this;
          return new Promise(function (r, s) {
            var i, o, a;
            if (
              ((i = e.placeHolder),
              (a = {
                role: "combobox",
                "aria-owns": (o = e.resultsList).id,
                "aria-haspopup": !0,
                "aria-expanded": !1,
              }),
              l(
                e.input,
                t(
                  t(
                    {
                      "aria-controls": o.id,
                      "aria-autocomplete": "both",
                    },
                    i && {
                      placeholder: i,
                    }
                  ),
                  !e.wrapper && t({}, a)
                )
              ),
              e.wrapper &&
                (e.wrapper = l(
                  "div",
                  t(
                    {
                      around: e.input,
                      class: e.name + "_wrapper",
                    },
                    a
                  )
                )),
              o &&
                (e.list = l(
                  o.tag,
                  t(
                    {
                      dest: [o.destination, o.position],
                      id: o.id,
                      role: "listbox",
                      hidden: "hidden",
                    },
                    o.class && {
                      class: o.class,
                    }
                  )
                )),
              (function (e) {
                var n,
                  r,
                  s,
                  i = e.events,
                  o =
                    ((n = function () {
                      return M(e);
                    }),
                    (r = e.debounce),
                    function () {
                      clearTimeout(s),
                        (s = setTimeout(function () {
                          return n();
                        }, r));
                    }),
                  a = (e.events = t(
                    {
                      input: t({}, i && i.input),
                    },
                    e.resultsList && {
                      list: i ? t({}, i.list) : {},
                    }
                  )),
                  l = {
                    input: {
                      input: function () {
                        o();
                      },
                      keydown: function (t) {
                        !(function (e, t) {
                          switch (e.keyCode) {
                            case 40:
                            case 38:
                              e.preventDefault(),
                                40 === e.keyCode ? x(t) : b(t);
                              break;
                            case 13:
                              t.submit || e.preventDefault(),
                                t.cursor >= 0 && S(t, e);
                              break;
                            case 9:
                              t.resultsList.tabSelect &&
                                t.cursor >= 0 &&
                                S(t, e);
                              break;
                            case 27:
                              (t.input.value = ""), k(t);
                          }
                        })(t, e);
                      },
                      blur: function () {
                        k(e);
                      },
                    },
                    list: {
                      mousedown: function (e) {
                        e.preventDefault();
                      },
                      click: function (t) {
                        !(function (e, t) {
                          var n = t.resultItem.tag.toUpperCase(),
                            r = Array.from(t.list.querySelectorAll(n)),
                            s = e.target.closest(n);
                          s && s.nodeName === n && S(t, e, r.indexOf(s));
                        })(t, e);
                      },
                    },
                  };
                $(l, function (t, n) {
                  (e.resultsList || "input" === n) &&
                    (a[t][n] || (a[t][n] = l[t][n]));
                }),
                  $(a, function (t, n) {
                    e[t].addEventListener(n, a[t][n]);
                  });
              })(e),
              e.data.cache)
            )
              return f(e).then(function (e) {
                try {
                  return u.call(n);
                } catch (e) {
                  return s(e);
                }
              }, s);

            function u() {
              return d("init", e), r();
            }
            return u.call(n);
          });
        }

        function T(e) {
          var t = e.prototype;
          (t.init = function () {
            D(this);
          }),
            (t.start = function (e) {
              M(this, e);
            }),
            (t.unInit = function () {
              if (this.wrapper) {
                var e = this.wrapper.parentNode;
                e.insertBefore(this.input, this.wrapper),
                  e.removeChild(this.wrapper);
              }
              var t;
              $((t = this).events, function (e, n) {
                t[e].removeEventListener(n, t.events[e][n]);
              });
            }),
            (t.open = function () {
              w(this);
            }),
            (t.close = function () {
              k(this);
            }),
            (t.goTo = function (e) {
              _(e, this);
            }),
            (t.next = function () {
              x(this);
            }),
            (t.previous = function () {
              b(this);
            }),
            (t.select = function (e) {
              S(this, null, e);
            }),
            (t.search = function (e, t, n) {
              return h(e, t, n);
            });
        }
        return function e(t) {
          (this.options = t),
            (this.id = e.instances = (e.instances || 0) + 1),
            (this.name = "autoComplete"),
            (this.wrapper = 1),
            (this.threshold = 1),
            (this.debounce = 0),
            (this.resultsList = {
              position: "afterend",
              tag: "ul",
              maxResults: 5,
            }),
            (this.resultItem = {
              tag: "li",
            }),
            (function (e) {
              var t = e.name,
                r = e.options,
                s = e.resultsList,
                i = e.resultItem;
              for (var o in r)
                if ("object" === n(r[o]))
                  for (var l in (e[o] || (e[o] = {}), r[o])) e[o][l] = r[o][l];
                else e[o] = r[o];
              (e.selector = e.selector || "#" + t),
                (s.destination = s.destination || e.selector),
                (s.id = s.id || t + "_list_" + e.id),
                (i.id = i.id || t + "_result"),
                (e.input = a(e.selector));
            })(this),
            T.call(this, e),
            D(this);
        };
      }),
        (e.exports = n());
    }),
    kt = _t(2);

  function _t(e) {
    if (
      "number" != typeof e ||
      Number.isNaN(e) ||
      e < 1 ||
      e === Number.POSITIVE_INFINITY
    )
      throw new Error("`" + e + "` is not a valid argument for `n-gram`");
    return function (t) {
      var n,
        r,
        s = [];
      if (null == t) return s;
      if (((r = t.slice ? t : String(t)), (n = r.length - e + 1) < 1)) return s;
      for (; n--; ) s[n] = r.slice(n, n + e);
      return s;
    };
  }

  function xt(e, t) {
    let n, r, s, i;
    Array.isArray(e)
      ? (s = e.map((e) => String(e).toLowerCase()))
      : ((n = String(e).toLowerCase()), (s = 1 === n.length ? [n] : kt(n))),
      Array.isArray(t)
        ? (i = t.map((e) => String(e).toLowerCase()))
        : ((r = String(t).toLowerCase()), (i = 1 === r.length ? [r] : kt(r)));
    let o,
      a,
      l,
      u = -1,
      c = 0;
    for (; ++u < s.length; )
      for (o = s[u], l = -1; ++l < i.length; )
        if (((a = i[l]), o === a)) {
          c++, (i[l] = "");
          break;
        }
    return (2 * c) / (s.length + i.length);
  }

  function bt(t) {
    let n, r;
    return {
      c() {
        (n = _("Skip ")), (r = w("span")), (r.textContent = "(+1.5s)");
      },
      m(e, t) {
        g(e, n, t), g(e, r, t);
      },
      p: e,
      d(e) {
        e && y(n), e && y(r);
      },
    };
  }

  function St(e) {
    let t, n, r, s, i;
    return {
      c() {
        (t = _("Skip ")),
          (n = w("span")),
          (r = _("(+")),
          (s = _(e[0])),
          (i = _("s)")),
          M(n, "class", "tracking-normal lowercase"),
          Y(n, "hidden", e[0] >= e[1].maxAttempts);
      },
      m(e, o) {
        g(e, t, o), g(e, n, o), p(n, r), p(n, s), p(n, i);
      },
      p(e, t) {
        1 & t && $(s, e[0]), 3 & t && Y(n, "hidden", e[0] >= e[1].maxAttempts);
      },
      d(e) {
        e && y(t), e && y(n);
      },
    };
  }

  function Mt(e) {
    let t;

    function n(e, t) {
      return e[2] ? St : bt;
    }
    let r = n(e),
      s = r(e);
    return {
      c() {
        s.c(), (t = b());
      },
      m(e, n) {
        s.m(e, n), g(e, t, n);
      },
      p(e, i) {
        r === (r = n(e)) && s
          ? s.p(e, i)
          : (s.d(1), (s = r(e)), s && (s.c(), s.m(t.parentNode, t)));
      },
      d(e) {
        s.d(e), e && y(t);
      },
    };
  }

  function $t(e) {
    let t;
    return {
      c() {
        t = _("Submit");
      },
      m(e, n) {
        g(e, t, n);
      },
      d(e) {
        e && y(t);
      },
    };
  }

  function Dt(e) {
    let t, n, s, i, o, a, l, u, c, d, h, f, m, v, _, b, $, T, Y;
    return (
      (v = new ae({
        props: {
          secondary: !0,
          $$slots: {
            default: [Mt],
          },
          $$scope: {
            ctx: e,
          },
        },
      })),
      v.$on("click", e[10]),
      (b = new ae({
        props: {
          primary: !0,
          $$slots: {
            default: [$t],
          },
          $$scope: {
            ctx: e,
          },
        },
      })),
      b.$on("click", e[5]),
      {
        c() {
          (t = w("div")),
            (n = w("div")),
            (s = w("div")),
            (i = w("div")),
            (o = k("svg")),
            (a = k("circle")),
            (l = k("line")),
            (u = x()),
            (c = w("input")),
            (d = x()),
            (h = w("div")),
            (h.innerHTML =
              '<svg xmlns="http://www.w3.org/2000/svg" width="18" height="18" viewBox="0 0 24 24" fill="none" stroke="currentColor" stroke-width="2" stroke-linecap="round" stroke-linejoin="round"><line x1="18" y1="6" x2="6" y2="18"></line><line x1="6" y1="6" x2="18" y2="18"></line></svg>'),
            (f = x()),
            (m = w("div")),
            Q(v.$$.fragment),
            (_ = x()),
            Q(b.$$.fragment),
            M(a, "cx", "11"),
            M(a, "cy", "11"),
            M(a, "r", "8"),
            M(l, "x1", "21"),
            M(l, "y1", "21"),
            M(l, "x2", "16.65"),
            M(l, "y2", "16.65"),
            M(o, "class", "absolute top-4 left-3"),
            M(o, "xmlns", "http://www.w3.org/2000/svg"),
            M(o, "width", "18"),
            M(o, "height", "18"),
            M(o, "viewBox", "0 0 24 24"),
            M(o, "fill", "none"),
            M(o, "stroke", "currentColor"),
            M(o, "stroke-width", "2"),
            M(o, "stroke-linecap", "round"),
            M(o, "stroke-linejoin", "round"),
            M(
              c,
              "class",
              "focus:outline-none focus:border-custom-positive w-full p-3 pl-9 placeholder:text-custom-line bg-custom-bg text-custom-fg border-custom-mg"
            ),
            M(c, "id", "autoComplete"),
            M(c, "type", "search"),
            M(c, "dir", "ltr"),
            M(c, "spellcheck", "false"),
            M(c, "autocorrect", "off"),
            M(c, "autocomplete", "off"),
            M(c, "autocapitalize", "off"),
            M(h, "class", "absolute right-3 top-4"),
            M(i, "class", "autoComplete_wrapper relative"),
            M(m, "class", "flex justify-between pt-3"),
            M(n, "class", "m-3 mt-0"),
            M(t, "class", "max-w-screen-sm w-full mx-auto flex-col");
        },
        m(r, y) {
          g(r, t, y),
            p(t, n),
            p(n, s),
            p(s, i),
            p(i, o),
            p(o, a),
            p(o, l),
            p(i, u),
            p(i, c),
            D(c, e[4]),
            p(i, d),
            p(i, h),
            p(s, f),
            p(s, m),
            ee(v, m, null),
            p(m, _),
            ee(b, m, null),
            ($ = !0),
            T || ((Y = [S(c, "input", e[8]), S(h, "click", e[9])]), (T = !0));
        },
        p(e, [t]) {
          16 & t && D(c, e[4]);
          const n = {};
          32775 & t &&
            (n.$$scope = {
              dirty: t,
              ctx: e,
            }),
            v.$set(n);
          const r = {};
          32768 & t &&
            (r.$$scope = {
              dirty: t,
              ctx: e,
            }),
            b.$set(r);
        },
        i(e) {
          $ || (Z(v.$$.fragment, e), Z(b.$$.fragment, e), ($ = !0));
        },
        o(e) {
          q(v.$$.fragment, e), q(b.$$.fragment, e), ($ = !1);
        },
        d(e) {
          e && y(t), te(v), te(b), (T = !1), r(Y);
        },
      }
    );
  }

  function Tt(e, t, n) {
    let r,
      { allOptions: s } = t,
      { currentAttempt: i } = t,
      { config: o } = t,
      { isPrime: a } = t;
    const l = {
        focus() {
          document.getElementById("autoComplete").focus();
        },
        clear() {
          (document.getElementById("autoComplete").value = ""), n(4, (r = ""));
        },
      },
      u = A();

    function c(e) {
      "skipped" == e
        ? (u("guess", {
            guess: r,
            isSkipped: !0,
          }),
          n(4, (r = "")))
        : void 0 !== r && "" !== r.trim()
        ? (u("guess", {
            guess: r,
            isSkipped: !1,
          }),
          n(4, (r = "")))
        : l.focus();
    }
    P(() => {
      !(function () {
        const e = new wt({
          placeHolder: "Know it? Search for the title",
          threshold: 1,
          wrapper: !1,
          resultsList: {
            maxResults: 10,
          },
          diacritics: !0,
          noresults: !0,
          searchEngine: "loose",
          data: {
            src: s,
            cache: !1,
            filter: (e) => {
              if (e.length < 6) return e;
              const t = document
                .getElementById("autoComplete")
                .value.toLowerCase();
              return (e = e.sort((e, n) => {
                let r = xt(t, e.value.toLowerCase()),
                  s = xt(t, n.value.toLowerCase());
                return r === s ? (e.value > n.value ? -1 : 1) : s > r ? 1 : -1;
              }));
            },
          },
          resultItem: {
            highlight: !0,
          },
          events: {
            focus: {
              focus: (e) => {},
            },
            input: {
              selection: (t) => {
                let s = t.detail.selection.value;
                (e.input.value = s), n(4, (r = s));
              },
            },
          },
        });
      })();
    });
    return (
      (e.$$set = (e) => {
        s.pop();
        // console.log('all', s)
        "allOptions" in e && n(6, (s = e.allOptions)),
          "currentAttempt" in e && n(0, (i = e.currentAttempt)),
          "config" in e && n(1, (o = e.config)),
          "isPrime" in e && n(2, (a = e.isPrime));
      }),
      [
        i,
        o,
        a,
        l,
        r,
        c,
        s,
        () => {
          soundcloudWidget.toggle();
        },
        function () {
          (r = this.value), n(4, r);
        },
        () => l.clear(),
        () => c("skipped"),
      ]
    );
  }
  _t(3);
  class Yt extends se {
    constructor(e) {
      super(),
        re(this, e, Tt, Dt, i, {
          allOptions: 6,
          currentAttempt: 0,
          config: 1,
          isPrime: 2,
          guessInput: 3,
          togglePlayState: 7,
        });
    }
    get guessInput() {
      return this.$$.ctx[3];
    }
    get togglePlayState() {
      return this.$$.ctx[7];
    }
  }

  function Ct(e) {
    let t, n, r, s, i, o, a, l, u, d, v, k;
    const b = e[6].default,
      D = c(b, e, e[5], null);
    return {
      c() {
        (t = w("div")),
          (n = w("div")),
          (r = w("div")),
          (s = w("h2")),
          (i = _(e[0])),
          (o = x()),
          (a = w("div")),
          (l = w("button")),
          (l.innerHTML =
            '<svg class="w-7 h-7" xmlns="http://www.w3.org/2000/svg" viewBox="0 0 24 24" fill="none" stroke="currentColor" stroke-width="2" stroke-linecap="round" stroke-linejoin="round"><line x1="18" y1="6" x2="6" y2="18"></line><line x1="6" y1="6" x2="18" y2="18"></line></svg>'),
          (u = x()),
          D && D.c(),
          M(
            s,
            "class",
            "text-sm text-center uppercase text-custom-line font-semibold tracking-widest"
          ),
          M(r, "class", "flex-1 pl-7"),
          (l.autofocus = !0),
          M(l, "class", "border-none text-custom-mg"),
          M(a, "class", "justify-self-end flex"),
          M(n, "class", "flex items-center justify-center mb-6"),
          M(t, "class", "bg-custom-bg border border-custom-mg p-6");
      },
      m(c, h) {
        g(c, t, h),
          p(t, n),
          p(n, r),
          p(r, s),
          p(s, i),
          p(n, o),
          p(n, a),
          p(a, l),
          p(t, u),
          D && D.m(t, null),
          (d = !0),
          l.focus(),
          v || ((k = S(l, "click", e[3])), (v = !0));
      },
      p(e, t) {
        (!d || 1 & t) && $(i, e[0]),
          D &&
            D.p &&
            (!d || 32 & t) &&
            f(D, b, e, e[5], d ? h(b, e[5], t, null) : m(e[5]), null);
      },
      i(e) {
        d || (Z(D, e), (d = !0));
      },
      o(e) {
        q(D, e), (d = !1);
      },
      d(e) {
        e && y(t), D && D.d(e), (v = !1), k();
      },
    };
  }

  function Ot(e) {
    let t, n, r, s, i;
    const o = e[6].default,
      a = c(o, e, e[5], null);
    return {
      c() {
        (t = w("button")),
          (t.innerHTML =
            '<svg class="w-7 h-7" xmlns="http://www.w3.org/2000/svg" viewBox="0 0 24 24" fill="none" stroke="currentColor" stroke-width="2" stroke-linecap="round" stroke-linejoin="round"><line x1="18" y1="6" x2="6" y2="18"></line><line x1="6" y1="6" x2="18" y2="18"></line></svg>'),
          (n = x()),
          a && a.c(),
          (t.autofocus = !0),
          M(t, "class", "border-none text-custom-mg absolute right-3 top-3");
      },
      m(o, l) {
        g(o, t, l),
          g(o, n, l),
          a && a.m(o, l),
          (r = !0),
          t.focus(),
          s || ((i = S(t, "click", e[3])), (s = !0));
      },
      p(e, t) {
        a &&
          a.p &&
          (!r || 32 & t) &&
          f(a, o, e, e[5], r ? h(o, e[5], t, null) : m(e[5]), null);
      },
      i(e) {
        r || (Z(a, e), (r = !0));
      },
      o(e) {
        q(a, e), (r = !1);
      },
      d(e) {
        e && y(t), e && y(n), a && a.d(e), (s = !1), i();
      },
    };
  }

  function Pt(e) {
    let t, n, s, i, o, a, l, u, c;
    const d = [Ot, Ct],
      h = [];

    function f(e, t) {
      return 0 == e[1] ? 0 : 1;
    }
    return (
      (o = f(e)),
      (a = h[o] = d[o](e)),
      {
        c() {
          (t = w("div")),
            (n = x()),
            (s = w("div")),
            (i = w("div")),
            a.c(),
            M(
              t,
              "class",
              "modal-background p-3 flex justify-center svelte-1nyqrwd"
            ),
            M(
              i,
              "class",
              "pointer-events-auto modal max-w-screen-xs w-full mx-auto top-20 relative rounded-sm "
            ),
            M(i, "role", "dialog"),
            M(i, "aria-modal", "true"),
            M(
              s,
              "class",
              "modal-background p-3 pointer-events-none svelte-1nyqrwd"
            );
        },
        m(r, a) {
          g(r, t, a),
            g(r, n, a),
            g(r, s, a),
            p(s, i),
            h[o].m(i, null),
            e[7](i),
            (l = !0),
            u ||
              ((c = [S(window, "keydown", e[4]), S(t, "click", e[3])]),
              (u = !0));
        },
        p(e, [t]) {
          let n = o;
          (o = f(e)),
            o === n
              ? h[o].p(e, t)
              : (J(),
                q(h[n], 1, 1, () => {
                  h[n] = null;
                }),
                K(),
                (a = h[o]),
                a ? a.p(e, t) : ((a = h[o] = d[o](e)), a.c()),
                Z(a, 1),
                a.m(i, null));
        },
        i(e) {
          l || (Z(a), (l = !0));
        },
        o(e) {
          q(a), (l = !1);
        },
        d(i) {
          i && y(t), i && y(n), i && y(s), h[o].d(), e[7](null), (u = !1), r(c);
        },
      }
    );
  }

  function At(e, t, n) {
    let { $$slots: r = {}, $$scope: s } = t;
    const i = A(),
      o = () => i("close");
    let a,
      { title: l } = t,
      { hasFrame: u } = t;
    const c = "undefined" != typeof document && document.activeElement;
    var d;
    return (
      c &&
        ((d = () => {
          c.focus();
        }),
        O().$$.on_destroy.push(d)),
      (e.$$set = (e) => {
        "title" in e && n(0, (l = e.title)),
          "hasFrame" in e && n(1, (u = e.hasFrame)),
          "$$scope" in e && n(5, (s = e.$$scope));
      }),
      [
        l,
        u,
        a,
        o,
        (e) => {
          if ("Escape" !== e.key) {
            if ("Tab" === e.key) {
              const t = a.querySelectorAll("*"),
                n = Array.from(t).filter((e) => e.tabIndex >= 0);
              let r = n.indexOf(document.activeElement);
              -1 === r && e.shiftKey && (r = 0),
                (r += n.length + (e.shiftKey ? -1 : 1)),
                (r %= n.length),
                n[r].focus(),
                e.preventDefault();
            }
          } else o();
        },
        s,
        r,
        function (e) {
          H[e ? "unshift" : "push"](() => {
            (a = e), n(2, a);
          });
        },
      ]
    );
  }
  class Lt extends se {
    constructor(e) {
      super(),
        re(this, e, At, Pt, i, {
          title: 0,
          hasFrame: 1,
        });
    }
  }

  function Nt(t) {
    let n;
    return {
      c() {
        (n = w("div")),
          (n.innerHTML =
            '<p class="mb-3">A clone of <a href="https://www.heardle.app/" title="Heardle">Heardle</a> but for K-pop Girl Group (And Girl Solo Artist) songs. Each song is randomly chosen from a selection of girl group title tracks.</p> \n\n<p class="mb-3">Original version made by <a href="https://twitter.com/wysteriaseeds">@wysteriaseeds</a>. Remixed and extended by <a href="https://twitter.com/derekahmedzai">@derekahmedzai</a>. All copyright goes to the respective artists, companies, and other relevant parties.</p> \n\n\n\n <p class="mb-3">  </p>  \n\n\n\n <p class="text-xs mb-3 text-custom-line">Prepared with <a href="https://developers.soundcloud.com">Soundcloud</a>\n and powered by <a href="https://glitch.com/">Glitch</a>. See the source code <a href="https://glitch.com/edit/#!/kpopgg-heardle-round2">here</a>.'),
          M(n, "class", "text");
      },
      m(e, t) {
        g(e, n, t);
      },
      p: e,
      i: e,
      o: e,
      d(e) {
        e && y(n);
      },
    };
  }
  class Ht extends se {
    constructor(e) {
      super(), re(this, e, null, Nt, i, {});
    }
  }

  function It(t) {
    let n, r, s, i;
    return {
      c() {
        (n = w("div")),
          (r = w("a")),
          (r.innerHTML =
            '<span class="kofitext svelte-1d3p4dy"><img src="https://storage.ko-fi.com/cdn/cup-border.png" alt="Ko-fi donations" class="kofiimg mr-2 mb-1 svelte-1d3p4dy"/>Support me on Ko-Fi</span><svg xmlns="http://www.w3.org/2000/svg" class="ml-2" width="18" height="18" viewBox="0 0 24 24" fill="none" stroke="currentColor" stroke-width="2" stroke-linecap="round" stroke-linejoin="round"><path d="M5 12h13M12 5l7 7-7 7"></path></svg>'),
          M(
            r,
            "class",
            "kofi-button py-2 px-3 rounded-lg items-center flex  svelte-1d3p4dy"
          ),
          M(r, "href", "https://ko-fi.com/itsderek"),
          M(r, "title", "Support me on Ko-Fi"),
          M(
            n,
            "class",
            "text-center flex justify-center items-center flex-col "
          );
      },
      m(e, o) {
        g(e, n, o), p(n, r), s || ((i = S(r, "click", t[0])), (s = !0));
      },
      p: e,
      i: e,
      o: e,
      d(e) {
        e && y(n), (s = !1), i();
      },
    };
  }

  function Wt(e) {
    return [
      () => {
        pe("clickKofi", {
          name: "clickKofi",
        });
      },
    ];
  }
  class Rt extends se {
    constructor(e) {
      super(), re(this, e, Wt, It, i, {});
    }
  }

  function Ft(t) {
    let n, r;
    return (
      (n = new Ee({})),
      {
        c() {
          Q(n.$$.fragment);
        },
        m(e, t) {
          ee(n, e, t), (r = !0);
        },
        p: e,
        i(e) {
          r || (Z(n.$$.fragment, e), (r = !0));
        },
        o(e) {
          q(n.$$.fragment, e), (r = !1);
        },
        d(e) {
          te(n, e);
        },
      }
    );
  }

  function Gt(t) {
    let n, r, s, i, o, a, l, u, c, d;
    return {
      c() {
        (n = w("div")),
          (r = w("div")),
          (s = x()),
          (i = w("div")),
          (o = w("p")),
          (a = w("span")),
          (l = x()),
          (u = _(t[0])),
          (c = x()),
          (d = w("div")),
          M(r, "class", "flex justify-center items-center mt-6 mb-1"),
          M(a, "class", "text-custom-negative"),
          M(o, "class", "pb-6"),
          M(i, "class", "text-custom-mg text-xs h-32 overflow-scroll relative"),
          M(d, "class", "absolute h-6 bottom-0 w-full border-custom-fg "),
          T(
            d,
            "background",
            "linear-gradient(to bottom, rgba(18,18,18,0), rgba(18,18,18,1)) no-repeat bottom"
          ),
          T(d, "background-size", "100% 100%"),
          M(n, "class", "relative");
      },
      m(e, t) {
        g(e, n, t),
          p(n, r),
          p(n, s),
          p(n, i),
          p(i, o),
          p(o, a),
          p(o, l),
          p(o, u),
          p(n, c),
          p(n, d);
      },
      p(e, t) {
        1 & t && $(u, e[0]);
      },
      i: e,
      o: e,
      d(e) {
        e && y(n);
      },
    };
  }

  function Et(e) {
    let t, n, r, s;
    const i = [Gt, Ft],
      o = [];

    function a(e, t) {
      return e[0] ? 0 : 1;
    }
    return (
      (t = a(e)),
      (n = o[t] = i[t](e)),
      {
        c() {
          n.c(), (r = b());
        },
        m(e, n) {
          o[t].m(e, n), g(e, r, n), (s = !0);
        },
        p(e, [s]) {
          let l = t;
          (t = a(e)),
            t === l
              ? o[t].p(e, s)
              : (J(),
                q(o[l], 1, 1, () => {
                  o[l] = null;
                }),
                K(),
                (n = o[t]),
                n ? n.p(e, s) : ((n = o[t] = i[t](e)), n.c()),
                Z(n, 1),
                n.m(r.parentNode, r));
        },
        i(e) {
          s || (Z(n), (s = !0));
        },
        o(e) {
          q(n), (s = !1);
        },
        d(e) {
          o[t].d(e), e && y(r);
        },
      }
    );
  }

  function jt(e, t, n) {
    let r;
    return (
      P(async function () {
        (async function () {
          const e = await fetch(
            "https://wjsn-heardle.glitch.me/supporters.json"
          );
          return await e.json();
        })().then((e) => {
          n(0, (r = e.supporters));
        });
      }),
      [r]
    );
  }
  class Bt extends se {
    constructor(e) {
      super(), re(this, e, jt, Et, i, {});
    }
  }

  function zt(t) {
    let n, r, s, i, o, a, l, u, c;
    return (
      (a = new Rt({})),
      (u = new Bt({})),
      {
        c() {
          (n = w("p")),
            (s = w("p")),
            (n.innerHTML =
              "If you enjoyed the game and would like to support me with server costs to keep the game running, please consider donating!"),
            (r = x()),
            (s = w("p")),
            (s.innerHTML =
              '<p class="mb-3">If you\'ve enjoyed playing this, then please consider supporting the <a href="https://ko-fi.com/heardle">real Heardle devs</a> and the <a href="https://ko-fi.com/heardlekpop">K-Pop Heardle devs</a> as this project is based on their work.</p>'),
            (i = x()),
            (o = w("div")),
            Q(a.$$.fragment),
            (l = x()),
            Q(u.$$.fragment),
            M(n, "class", "mb-3"),
            M(s, "class", "mb-3"),
            M(o, "class", "pt-6");
        },
        m(e, t) {
          g(e, n, t),
            g(e, r, t),
            g(e, s, t),
            g(e, i, t),
            g(e, o, t),
            ee(a, o, null),
            g(e, l, t),
            ee(u, e, t),
            (c = !0);
        },
        p: e,
        i(e) {
          c || (Z(a.$$.fragment, e), Z(u.$$.fragment, e), (c = !0));
        },
        o(e) {
          q(a.$$.fragment, e), q(u.$$.fragment, e), (c = !1);
        },
        d(e) {
          e && y(n),
            e && y(r),
            e && y(s),
            e && y(i),
            e && y(o),
            te(a),
            e && y(l),
            te(u, e);
        },
      }
    );
  }
  class Ut extends se {
    constructor(e) {
      super(), re(this, e, null, zt, i, {});
    }
  }
  const Vt = {
      attemptInterval: 1.5e3,
      attemptIntervalAlt: [1e3, 2e3, 4e3, 7e3, 11e3, 16e3],
      maxAttempts: 6,
      startDate: "2022-06-30",
    },
    Jt = [
      "Unlucky! At least you discovered a new song!",
      "You're a true girl group fan!",
      "Had to think twice?",
      "It's called the big 3 for a reason.",
      "4th guess for the 4th generation!",
      "Nicely done",
      "Almost got exposed!",
    ];

  function Kt(t) {
    let n, r;
    return {
      c() {
        (n = w("div")), (r = _(t[0])), M(n, "class", "tracking-widest text-lg");
      },
      m(e, t) {
        g(e, n, t), p(n, r);
      },
      p(e, [t]) {
        1 & t && $(r, e[0]);
      },
      i: e,
      o: e,
      d(e) {
        e && y(n);
      },
    };
  }

  function Zt(e, t, n) {
    let r = "",
      s = new Date(),
      i =
        3600 * (23 - s.getHours()) +
        60 * (59 - s.getMinutes()) +
        (59 - s.getSeconds());

    function o() {
      let e = Math.floor(i / 3600),
        t = Math.floor((i - 3600 * e) / 60),
        s = Math.floor(i % 60);
      n(
        0,
        (r =
          ("00" + e).slice(-2) +
          ":" +
          ("00" + t).slice(-2) +
          ":" +
          ("00" + s).slice(-2))
      ),
        i--,
        0 == e && 0 == t && 0 == s && location.reload(!0);
    }
    return o(), setInterval(o, 1e3), [r];
  }
  class qt extends se {
    constructor(e) {
      super(), re(this, e, Zt, Kt, i, {});
    }
  }

  function Xt(e, t, n) {
    const r = e.slice();
    return (r[10] = t[n]), (r[12] = n), r;
  }

  function Qt(e) {
    let t,
      n,
      r,
      s,
      i,
      o,
      a,
      l,
      u,
      c,
      d,
      h,
      f,
      m,
      k,
      b,
      S,
      D,
      T,
      Y,
      C,
      O,
      P,
      A = Jt[e[3]] + "",
      L = Array(e[1].maxAttempts),
      N = [];
    for (let t = 0; t < L.length; t += 1) N[t] = on(Xt(e, L, t));

    function H(e, t) {
      return 0 == e[3] ? un : e[4] ? ln : an;
    }
    let I = H(e),
      W = I(e),
      R = e[5] && cn();
    return (
      (d = new ae({
        props: {
          primary: !0,
          $$slots: {
            default: [dn],
          },
          $$scope: {
            ctx: e,
          },
        },
      })),
      d.$on("click", e[6]),
      (S = new qt({})),
      (O = new Rt({})),
      {
        c() {
          (t = w("div")), (n = w("p")), (r = _(A)), (s = x()), (i = w("div"));
          for (let e = 0; e < N.length; e += 1) N[e].c();
          (o = x()),
            (a = w("p")),
            W.c(),
            (l = x()),
            R && R.c(),
            (u = x()),
            (c = w("div")),
            Q(d.$$.fragment),
            (h = x()),
            (f = w("div")),
            (m = w("div")),
            (k = w("div")),
            (k.textContent = "Next Girl Group song in:"),
            (b = x()),
            Q(S.$$.fragment),
            (D = x()),
            (T = w("div")),
            (Y = w("div")),
            // (Y.innerHTML =
            //   '<span class="text-custom-negative"><svg xmlns="http://www.w3.org/2000/svg" width="18" height="18" viewBox="0 0 24 24" fill="currentColor" stroke="" stroke-width="2" stroke-linecap="round" stroke-linejoin="round"><path d="M20.84 4.61a5.5 5.5 0 0 0-7.78 0L12 5.67l-1.06-1.06a5.5 5.5 0 0 0-7.78 7.78l1.06 1.06L12 21.23l7.78-7.78 1.06-1.06a5.5 5.5 0 0 0 0-7.78z"></path></svg></span> \n                <span class="px-1">K-pop GG Heardle?</span>'),
            (C = x()),
            Q(O.$$.fragment),
            M(n, "class", "text-lg text-custom-line"),
            M(i, "class", "flex justify-center my-2"),
            M(a, "class", "py-1"),
            M(c, "class", "flex flex-col justify-center items-center pt-3"),
            M(t, "class", "text-center px-3"),
            M(k, "class", "text-center text-custom-line text-sm"),
            M(
              m,
              "class",
              "flex flex-col justify-center items-center mb-6 mx-3"
            ),
            M(Y, "class", "flex justify-center items-center mb-3"),
            M(T, "class", "bg-custom-highlight py-3 pb-5 mx-3 rounded-t-md");
        },
        m(e, y) {
          g(e, t, y), p(t, n), p(n, r), p(t, s), p(t, i);
          for (let e = 0; e < N.length; e += 1) N[e].m(i, null);
          p(t, o),
            p(t, a),
            W.m(a, null),
            p(t, l),
            R && R.m(t, null),
            p(t, u),
            p(t, c),
            ee(d, c, null),
            g(e, h, y),
            g(e, f, y),
            p(f, m),
            p(m, k),
            p(m, b),
            ee(S, m, null),
            p(f, D),
            p(f, T),
            p(T, Y),
            p(T, C),
            ee(O, T, null),
            (P = !0);
        },
        p(e, n) {
          if (((!P || 8 & n) && A !== (A = Jt[e[3]] + "") && $(r, A), 3 & n)) {
            let t;
            for (L = Array(e[1].maxAttempts), t = 0; t < L.length; t += 1) {
              const r = Xt(e, L, t);
              N[t] ? N[t].p(r, n) : ((N[t] = on(r)), N[t].c(), N[t].m(i, null));
            }
            for (; t < N.length; t += 1) N[t].d(1);
            N.length = L.length;
          }
          I === (I = H(e)) && W
            ? W.p(e, n)
            : (W.d(1), (W = I(e)), W && (W.c(), W.m(a, null))),
            e[5]
              ? R || ((R = cn()), R.c(), R.m(t, u))
              : R && (R.d(1), (R = null));
          const s = {};
          8192 & n &&
            (s.$$scope = {
              dirty: n,
              ctx: e,
            }),
            d.$set(s);
        },
        i(e) {
          P ||
            (Z(d.$$.fragment, e),
            Z(S.$$.fragment, e),
            Z(O.$$.fragment, e),
            (P = !0));
        },
        o(e) {
          q(d.$$.fragment, e),
            q(S.$$.fragment, e),
            q(O.$$.fragment, e),
            (P = !1);
        },
        d(e) {
          e && y(t),
            v(N, e),
            W.d(),
            R && R.d(),
            te(d),
            e && y(h),
            e && y(f),
            te(S),
            te(O);
        },
      }
    );
  }

  function en(t) {
    let n;
    return {
      c() {
        (n = w("div")), M(n, "class", "w-4 h-1 m-0.5 bg-custom-fg");
      },
      m(e, t) {
        g(e, n, t);
      },
      p: e,
      d(e) {
        e && y(n);
      },
    };
  }

  function tn(e) {
    let t;

    function n(e, t) {
      return e[0][e[12]].isSkipped
        ? sn
        : e[0][e[12]].isCorrect || e[0][e[12]].isSkipped
        ? e[0][e[12]].isCorrect
          ? nn
          : void 0
        : rn;
    }
    let r = n(e),
      s = r && r(e);
    return {
      c() {
        s && s.c(), (t = b());
      },
      m(e, n) {
        s && s.m(e, n), g(e, t, n);
      },
      p(e, i) {
        r !== (r = n(e)) &&
          (s && s.d(1), (s = r && r(e)), s && (s.c(), s.m(t.parentNode, t)));
      },
      d(e) {
        s && s.d(e), e && y(t);
      },
    };
  }

  function nn(e) {
    let t;
    return {
      c() {
        (t = w("div")), M(t, "class", "w-4 h-1 m-0.5 bg-custom-positive");
      },
      m(e, n) {
        g(e, t, n);
      },
      d(e) {
        e && y(t);
      },
    };
  }

  function rn(e) {
    let t;
    return {
      c() {
        (t = w("div")), M(t, "class", "w-4 h-1 m-0.5 bg-custom-negative");
      },
      m(e, n) {
        g(e, t, n);
      },
      d(e) {
        e && y(t);
      },
    };
  }

  function sn(e) {
    let t;
    return {
      c() {
        (t = w("div")), M(t, "class", "w-4 h-1 m-0.5 bg-custom-mg");
      },
      m(e, n) {
        g(e, t, n);
      },
      d(e) {
        e && y(t);
      },
    };
  }

  function on(e) {
    let t;

    function n(e, t) {
      return e[12] <= e[0].length - 1 ? tn : en;
    }
    let r = n(e),
      s = r(e);
    return {
      c() {
        s.c(), (t = b());
      },
      m(e, n) {
        s.m(e, n), g(e, t, n);
      },
      p(e, i) {
        r === (r = n(e)) && s
          ? s.p(e, i)
          : (s.d(1), (s = r(e)), s && (s.c(), s.m(t.parentNode, t)));
      },
      d(e) {
        s.d(e), e && y(t);
      },
    };
  }

  function an(e) {
    let t,
      n,
      r,
      s = (e[0].length * e[1].attemptInterval) / 1e3 + "";
    return {
      c() {
        (t = _("You got today's K-Pop Girl Group Heardle within the first ")),
          (n = _(s)),
          (r = _(" seconds."));
      },
      m(e, s) {
        g(e, t, s), g(e, n, s), g(e, r, s);
      },
      p(e, t) {
        3 & t &&
          s !== (s = (e[0].length * e[1].attemptInterval) / 1e3 + "") &&
          $(n, s);
      },
      d(e) {
        e && y(t), e && y(n), e && y(r);
      },
    };
  }

  function ln(e) {
    let t,
      n,
      r,
      s,
      i,
      o = e[1].attemptIntervalAlt[e[0].length - 1] / 1e3 + "",
      a = e[1].attemptIntervalAlt[e[0].length - 1] / 1e3 > 1 ? "s" : "";
    return {
      c() {
        (t = _("You got today's K-pop Girl Group Heardle within ")),
          (n = _(o)),
          (r = _("\n                second")),
          (s = _(a)),
          (i = _("."));
      },
      m(e, o) {
        g(e, t, o), g(e, n, o), g(e, r, o), g(e, s, o), g(e, i, o);
      },
      p(e, t) {
        3 & t &&
          o !== (o = e[1].attemptIntervalAlt[e[0].length - 1] / 1e3 + "") &&
          $(n, o),
          3 & t &&
            a !==
              (a =
                e[1].attemptIntervalAlt[e[0].length - 1] / 1e3 > 1
                  ? "s"
                  : "") &&
            $(s, a);
      },
      d(e) {
        e && y(t), e && y(n), e && y(r), e && y(s), e && y(i);
      },
    };
  }

  function un(t) {
    let n;
    return {
      c() {
        n = _(
          "You didn't get today's K-pop Girl Group Heardle. Better luck tomorrow!"
        );
      },
      m(e, t) {
        g(e, n, t);
      },
      p: e,
      d(e) {
        e && y(n);
      },
    };
  }

  function cn(e) {
    let t;
    return {
      c() {
        (t = w("div")),
          (t.textContent = "Copied to clipboard!"),
          M(
            t,
            "class",
            "tracking-widest uppercase text-xs text-custom-line p-3 pb-0 text-center"
          );
      },
      m(e, n) {
        g(e, t, n);
      },
      d(e) {
        e && y(t);
      },
    };
  }

  function dn(e) {
    let t, n, r, s, i, o, a;
    return {
      c() {
        (t = _("Share\n                ")),
          (n = k("svg")),
          (r = k("circle")),
          (s = k("circle")),
          (i = k("circle")),
          (o = k("line")),
          (a = k("line")),
          M(r, "cx", "18"),
          M(r, "cy", "5"),
          M(r, "r", "3"),
          M(s, "cx", "6"),
          M(s, "cy", "12"),
          M(s, "r", "3"),
          M(i, "cx", "18"),
          M(i, "cy", "19"),
          M(i, "r", "3"),
          M(o, "x1", "8.59"),
          M(o, "y1", "13.51"),
          M(o, "x2", "15.42"),
          M(o, "y2", "17.49"),
          M(a, "x1", "15.41"),
          M(a, "y1", "6.51"),
          M(a, "x2", "8.59"),
          M(a, "y2", "10.49"),
          M(n, "class", "inline-block ml-2"),
          M(n, "xmlns", "http://www.w3.org/2000/svg"),
          M(n, "width", "18"),
          M(n, "height", "18"),
          M(n, "viewBox", "0 0 24 24"),
          M(n, "fill", "none"),
          M(n, "stroke", "currentColor"),
          M(n, "stroke-width", "2"),
          M(n, "stroke-linecap", "round"),
          M(n, "stroke-linejoin", "round");
      },
      m(e, l) {
        g(e, t, l), g(e, n, l), p(n, r), p(n, s), p(n, i), p(n, o), p(n, a);
      },
      d(e) {
        e && y(t), e && y(n);
      },
    };
  }

  function hn(e) {
    let t,
      n,
      r = e[2] && Qt(e);
    return {
      c() {
        r && r.c(), (t = b());
      },
      m(e, s) {
        r && r.m(e, s), g(e, t, s), (n = !0);
      },
      p(e, [n]) {
        e[2]
          ? r
            ? (r.p(e, n), 4 & n && Z(r, 1))
            : ((r = Qt(e)), r.c(), Z(r, 1), r.m(t.parentNode, t))
          : r &&
            (J(),
            q(r, 1, 1, () => {
              r = null;
            }),
            K());
      },
      i(e) {
        n || (Z(r), (n = !0));
      },
      o(e) {
        q(r), (n = !1);
      },
      d(e) {
        r && r.d(e), e && y(t);
      },
    };
  }

  function fn(e, t, n) {
    console.log("welcome to K-Pop Girl Group Heardle, day #", t.currentHeardle.id);
    console.log("if you have any questions, DM me on twitter at @derekahmedzai");
    let { userGuesses: r } = t,
      { currentHeardle: s } = t,
      { config: i } = t,
      { hasFinished: o } = t,
      { gotCorrect: a } = t,
      { guessRef: l } = t,
      { isPrime: u } = t,
      c = !1;
    // console.log({currentHeardle});
    return (
      A(),
      (e.$$set = (e) => {
        "userGuesses" in e && n(0, (r = e.userGuesses)),
          "currentHeardle" in e && n(7, (s = e.currentHeardle)),
          "config" in e && n(1, (i = e.config)),
          "hasFinished" in e && n(2, (o = e.hasFinished)),
          "gotCorrect" in e && n(8, (a = e.gotCorrect)),
          "guessRef" in e && n(3, (l = e.guessRef)),
          "isPrime" in e && n(4, (u = e.isPrime));
      }),
      [
        r,
        i,
        o,
        l,
        u,
        c,
        () => {
          // console.log('answer', r.length)
          let e = "K-pop Girl Group Heardle (round 2) #" + (s.id + 1),
            t = "";
          a
            ? r.length < i.maxAttempts / 3
              ? (t += "🔊")
              : r.length < (i.maxAttempts / 3) * 2
              ? (t += "🔉")
              : r.length <= i.maxAttempts && (t += "🔈")
            : (t += "🔇");
          for (let e = 0; e < i.maxAttempts; e++)
            r.length > e
              ? 1 == r[e].isCorrect
                ? (t += "🟩")
                : 1 == r[e].isSkipped
                ? (t += "⬛️")
                : (t += "🟥")
              : (t += "⬜️");
          let o = e + "\n\n" + t + "\n\n" + "https://kpopgg-heardle-round2.glitch.me/";
          if (
            !navigator.share ||
            !/Android|webOS|iPhone|iPad|iPod|BlackBerry|IEMobile|Opera Mini/i.test(
              navigator.userAgent
            ) ||
            /Firefox/i.test(navigator.userAgent)
          )
            return navigator &&
              navigator.clipboard &&
              navigator.clipboard.writeText
              ? (pe("clickShareClipboard", {
                  name: "clickShareClipboard",
                }),
                n(5, (c = !0)),
                setTimeout(() => {
                  n(5, (c = !1));
                }, 2e3),
                navigator.clipboard.writeText(o))
              : Promise.reject(
                  "There was a problem copying your result to the clipboard"
                );
          navigator
            .share({
              text: o,
            })
            .then(() => {
              pe("clickSharePanel", {
                name: "clickSharePanel",
              });
            })
            .catch(console.error);
        },
        s,
        a,
      ]
    );
  }
  class mn extends se {
    constructor(e) {
      super(),
        re(this, e, fn, hn, i, {
          userGuesses: 0,
          currentHeardle: 0,
          config: 1,
          hasFinished: 2,
          gotCorrect: 8,
          guessRef: 3,
          isPrime: 4,
        });
    }
  }

  function pn(e) {
    let t;
    return {
      c() {
        t = _("Play");
      },
      m(e, n) {
        g(e, t, n);
      },
      d(e) {
        e && y(t);
      },
    };
  }

  function gn(e) {
    let t, n, r, s, i, o, a, l, u, c;
    return (
      (u = new ae({
        props: {
          primary: !0,
          $$slots: {
            default: [pn],
          },
          $$scope: {
            ctx: e,
          },
        },
      })),
      u.$on("click", e[0]),
      {
        c() {
          (t = w("div")),
            (n = w("div")),
            (n.innerHTML =
              '<div class="mr-4 w-8 text-custom-line"><svg xmlns="http://www.w3.org/2000/svg" viewBox="0 0 24 24" fill="none" stroke="currentColor" stroke-width="2" stroke-linecap="round" stroke-linejoin="round" class="h-7 w-7"><circle cx="5.5" cy="17.5" r="2.5"></circle><circle cx="17.5" cy="15.5" r="2.5"></circle><path d="M8 17V5l12-2v12"></path></svg></div> \n        <div><p>Listen to the intro, then find the correct K-pop Girl Group song in the list.</p></div>'),
            (r = x()),
            (s = w("div")),
            (s.innerHTML =
              '<div class="mr-4 w-8 text-custom-line"><svg xmlns="http://www.w3.org/2000/svg" viewBox="0 0 24 24" fill="none" stroke="currentColor" stroke-width="2" stroke-linecap="round" stroke-linejoin="round" class="h-6 w-6"><polygon points="11 5 6 9 2 9 2 15 6 15 11 19 11 5"></polygon><path d="M19.07 4.93a10 10 0 0 1 0 14.14M15.54 8.46a5 5 0 0 1 0 7.07"></path></svg></div> \n        <div><p>Skipped or incorrect attempts unlock more of the\n                intro.</p></div>'),
            (i = x()),
            (o = w("div")),
            (o.innerHTML =
              '<div class="mr-4 w-8 text-custom-line"><svg xmlns="http://www.w3.org/2000/svg" viewBox="0 0 24 24" fill="none" stroke="currentColor" stroke-width="2" stroke-linecap="round" stroke-linejoin="round" class="h-6 w-7"><path d="M14 9V5a3 3 0 0 0-3-3l-4 9v11h11.28a2 2 0 0 0 2-1.7l1.38-9a2 2 0 0 0-2-2.3zM7 22H4a2 2 0 0 1-2-2v-7a2 2 0 0 1 2-2h3"></path></svg></div> \n        <div><p>Answer in as few tries  as possible and share\n                your score!</p></div>'),
            (a = x()),
            (l = w("div")),
            Q(u.$$.fragment),
            M(n, "class", "flex items-center mb-6"),
            M(s, "class", "flex items-center mb-6"),
            M(o, "class", "flex items-center mb-6"),
            M(l, "class", "justify-center flex py-2 mt-2");
        },
        m(e, d) {
          g(e, t, d),
            p(t, n),
            p(t, r),
            p(t, s),
            p(t, i),
            p(t, o),
            p(t, a),
            p(t, l),
            ee(u, l, null),
            (c = !0);
        },
        p(e, [t]) {
          const n = {};
          4 & t &&
            (n.$$scope = {
              dirty: t,
              ctx: e,
            }),
            u.$set(n);
        },
        i(e) {
          c || (Z(u.$$.fragment, e), (c = !0));
        },
        o(e) {
          q(u.$$.fragment, e), (c = !1);
        },
        d(e) {
          e && y(t), te(u);
        },
      }
    );
  }

  function yn(e) {
    const t = A();
    return [() => t("close")];
  }
  class vn extends se {
    constructor(e) {
      super(), re(this, e, yn, gn, i, {});
    }
  }

  function wn(e, t, n) {
    const r = e.slice();
    return (r[15] = t[n]), (r[17] = n), r;
  }

  function kn(t) {
    let n;
    return {
      c() {
        (n = w("div")),
          (n.textContent = "Play daily to see your stats"),
          M(n, "class", "text-center py-3 text-custom-line font-semibold");
      },
      m(e, t) {
        g(e, n, t);
      },
      p: e,
      d(e) {
        e && y(n);
      },
    };
  }

  function _n(e) {
    let t,
      n,
      r,
      s,
      i,
      o,
      a,
      l,
      u,
      c,
      d,
      h,
      f,
      m,
      k,
      b,
      S,
      D,
      T,
      Y,
      C,
      O,
      P,
      A,
      L,
      N,
      H,
      I,
      W,
      R,
      F,
      G,
      E,
      j,
      B = (e[6] > 0 ? ((e[8] / e[6]) * 100).toFixed(1) : 0) + "",
      z = e[7].slice(-1)[0] + "",
      U = Math.max(...e[7]) + "",
      V = e[9],
      J = [];
    for (let t = 0; t < V.length; t += 1) J[t] = Mn(wn(e, V, t));
    return {
      c() {
        t = w("div");
        for (let e = 0; e < J.length; e += 1) J[e].c();
        (n = x()),
          (r = w("div")),
          (s = w("div")),
          (i = w("div")),
          (o = _(e[6])),
          (a = x()),
          (l = w("div")),
          (l.textContent = "Played"),
          (u = x()),
          (c = w("div")),
          (d = w("div")),
          (h = _(e[8])),
          (f = x()),
          (m = w("div")),
          (m.textContent = "Won"),
          (k = x()),
          (b = w("div")),
          (S = w("div")),
          (D = _(B)),
          (T = _("%")),
          (Y = x()),
          (C = w("div")),
          (C.textContent = "Win rate"),
          (O = x()),
          (P = w("div")),
          (A = w("div")),
          (L = w("div")),
          (N = _(z)),
          (H = x()),
          (I = w("div")),
          (I.textContent = "Current Streak"),
          (W = x()),
          (R = w("div")),
          (F = w("div")),
          (G = _(U)),
          (E = x()),
          (j = w("div")),
          (j.textContent = "Max Streak"),
          M(t, "class", "flex justify-between py-3"),
          M(i, "class", "text-xl font-semibold"),
          M(l, "class", "text-custom-line text-sm "),
          M(s, "class", "flex-1"),
          M(d, "class", "text-xl font-semibold"),
          M(m, "class", "text-custom-line text-sm "),
          M(c, "class", "flex-1"),
          M(S, "class", "text-xl font-semibold"),
          M(C, "class", "text-custom-line text-sm"),
          M(b, "class", "flex-1"),
          M(r, "class", "flex justify-between text-center w-full py-3"),
          M(L, "class", "text-xl font-semibold"),
          M(I, "class", "text-custom-line text-sm"),
          M(A, "class", "flex-1"),
          M(F, "class", "text-xl font-semibold"),
          M(j, "class", "text-custom-line text-sm"),
          M(R, "class", "flex-1"),
          M(P, "class", "flex justify-between text-center w-full py-3 pt-0");
      },
      m(e, y) {
        g(e, t, y);
        for (let e = 0; e < J.length; e += 1) J[e].m(t, null);
        g(e, n, y),
          g(e, r, y),
          p(r, s),
          p(s, i),
          p(i, o),
          p(s, a),
          p(s, l),
          p(r, u),
          p(r, c),
          p(c, d),
          p(d, h),
          p(c, f),
          p(c, m),
          p(r, k),
          p(r, b),
          p(b, S),
          p(S, D),
          p(S, T),
          p(b, Y),
          p(b, C),
          g(e, O, y),
          g(e, P, y),
          p(P, A),
          p(A, L),
          p(L, N),
          p(A, H),
          p(A, I),
          p(P, W),
          p(P, R),
          p(R, F),
          p(F, G),
          p(R, E),
          p(R, j);
      },
      p(e, n) {
        if (1567 & n) {
          let r;
          for (V = e[9], r = 0; r < V.length; r += 1) {
            const s = wn(e, V, r);
            J[r] ? J[r].p(s, n) : ((J[r] = Mn(s)), J[r].c(), J[r].m(t, null));
          }
          for (; r < J.length; r += 1) J[r].d(1);
          J.length = V.length;
        }
        64 & n && $(o, e[6]),
          256 & n && $(h, e[8]),
          320 & n &&
            B !==
              (B = (e[6] > 0 ? ((e[8] / e[6]) * 100).toFixed(1) : 0) + "") &&
            $(D, B),
          128 & n && z !== (z = e[7].slice(-1)[0] + "") && $(N, z),
          128 & n && U !== (U = Math.max(...e[7]) + "") && $(G, U);
      },
      d(e) {
        e && y(t), v(J, e), e && y(n), e && y(r), e && y(O), e && y(P);
      },
    };
  }

  function xn(e) {
    let t,
      n,
      r,
      s = ((e[17] + 1) * e[0].attemptInterval) / 1e3 + "";
    return {
      c() {
        (t = _("< ")), (n = _(s)), (r = _("s"));
      },
      m(e, s) {
        g(e, t, s), g(e, n, s), g(e, r, s);
      },
      p(e, t) {
        1 & t &&
          s !== (s = ((e[17] + 1) * e[0].attemptInterval) / 1e3 + "") &&
          $(n, s);
      },
      d(e) {
        e && y(t), e && y(n), e && y(r);
      },
    };
  }

  function bn(e) {
    let t,
      n,
      r,
      s,
      i,
      o = e[17] + 1 + "";
    return {
      c() {
        (t = w("span")),
          (n = _(o)),
          (r = _("°")),
          (s = x()),
          (i = w("span")),
          Y(t, "font-semibold", e[17] == e[1] - 1 && e[2]),
          Y(t, "text-custom-positive", e[17] == e[1] - 1 && 0 != e[4] && e[2]),
          Y(t, "text-custom-negative", e[17] == e[1] && 0 == e[4] && e[2]),
          M(i, "class", "text-custom-positive");
      },
      m(e, o) {
        g(e, t, o), p(t, n), p(t, r), g(e, s, o), g(e, i, o);
      },
      p(e, n) {
        6 & n && Y(t, "font-semibold", e[17] == e[1] - 1 && e[2]),
          22 & n &&
            Y(
              t,
              "text-custom-positive",
              e[17] == e[1] - 1 && 0 != e[4] && e[2]
            ),
          22 & n &&
            Y(t, "text-custom-negative", e[17] == e[1] && 0 == e[4] && e[2]);
      },
      d(e) {
        e && y(t), e && y(s), e && y(i);
      },
    };
  }

  function Sn(e) {
    let t, n, r;
    return {
      c() {
        (t = k("svg")),
          (n = k("line")),
          (r = k("line")),
          M(n, "x1", "18"),
          M(n, "y1", "6"),
          M(n, "x2", "6"),
          M(n, "y2", "18"),
          M(r, "x1", "6"),
          M(r, "y1", "6"),
          M(r, "x2", "18"),
          M(r, "y2", "18"),
          M(t, "class", "mx-auto"),
          M(t, "xmlns", "http://www.w3.org/2000/svg"),
          M(t, "width", "16"),
          M(t, "height", "16"),
          M(t, "viewBox", "0 0 24 24"),
          M(t, "fill", "none"),
          M(t, "stroke", "currentColor"),
          M(t, "stroke-width", "2"),
          M(t, "stroke-linecap", "round"),
          M(t, "stroke-linejoin", "round"),
          Y(t, "text-custom-negative", e[17] == e[1] && 0 == e[4] && e[2]);
      },
      m(e, s) {
        g(e, t, s), p(t, n), p(t, r);
      },
      p(e, n) {
        22 & n &&
          Y(t, "text-custom-negative", e[17] == e[1] && 0 == e[4] && e[2]);
      },
      d(e) {
        e && y(t);
      },
    };
  }

  function Mn(e) {
    let t,
      n,
      r,
      s,
      i,
      o,
      a,
      l,
      u = (e[15] > 0 ? e[15] : " ") + "";

    function c(e, t) {
      return e[17] === e[9].length - 1 ? Sn : e[3] ? bn : xn;
    }
    let d = c(e),
      h = d(e);
    return {
      c() {
        (t = w("div")),
          (n = w("div")),
          (r = w("div")),
          (s = w("div")),
          (i = _(u)),
          (o = x()),
          (a = w("div")),
          h.c(),
          (l = x()),
          M(s, "class", "h-full absolute text-center w-full py-1 text-xs "),
          Y(s, "bg-custom-positive", e[17] == e[1] - 1 && 0 != e[4] && e[2]),
          Y(s, "bg-custom-negative", e[17] == e[1] && 0 == e[4] && e[2]),
          M(r, "class", "absolute bg-custom-mg w-6"),
          T(r, "height", (e[15] / e[10]) * 100 + "%"),
          M(n, "class", "h-32 relative w-9 flex justify-center items-end"),
          M(
            a,
            "class",
            "text-center border-right text-xs pt-1 text-custom-line"
          ),
          M(t, "class", "flex flex-col items-stretch ");
      },
      m(e, u) {
        g(e, t, u),
          p(t, n),
          p(n, r),
          p(r, s),
          p(s, i),
          p(t, o),
          p(t, a),
          h.m(a, null),
          p(t, l);
      },
      p(e, t) {
        512 & t && u !== (u = (e[15] > 0 ? e[15] : " ") + "") && $(i, u),
          22 & t &&
            Y(s, "bg-custom-positive", e[17] == e[1] - 1 && 0 != e[4] && e[2]),
          22 & t &&
            Y(s, "bg-custom-negative", e[17] == e[1] && 0 == e[4] && e[2]),
          1536 & t && T(r, "height", (e[15] / e[10]) * 100 + "%"),
          d === (d = c(e)) && h
            ? h.p(e, t)
            : (h.d(1), (h = d(e)), h && (h.c(), h.m(a, null)));
      },
      d(e) {
        e && y(t), h.d();
      },
    };
  }

  function $n(t) {
    let n;

    function r(e, t) {
      return e[5] ? _n : kn;
    }
    let s = r(t),
      i = s(t);
    return {
      c() {
        i.c(), (n = b());
      },
      m(e, t) {
        i.m(e, t), g(e, n, t);
      },
      p(e, [t]) {
        s === (s = r(e)) && i
          ? i.p(e, t)
          : (i.d(1), (i = s(e)), i && (i.c(), i.m(n.parentNode, n)));
      },
      i: e,
      o: e,
      d(e) {
        i.d(e), e && y(n);
      },
    };
  }

  function Dn(e, t, n) {
    let { userStats: r } = t,
      { config: s } = t,
      { todaysScore: i } = t,
      { hasFinished: o } = t,
      { daysSince: a } = t,
      l = !1,
      u = 0,
      c = [],
      d = [],
      h = 0,
      { isPrime: f } = t,
      { guessRef: m } = t,
      p = [];
    for (let e = 0; e < s.maxAttempts + 1; e++) p[e] = 0;
    let g = 0;
    if (r.length > 0) {
      l = !0;
      for (let e = 0; e < a + 1; e++) d.push(0);
      for (let e in r)
        !0 === r[e].hasFinished &&
          (++u,
          !0 === r[e].gotCorrect
            ? ((d[r[e].id] = 1),
              ++h,
              ++p[r[e].score - 1],
              p[r[e].score - 1] > g && (g = p[r[e].score - 1]))
            : (++p[s.maxAttempts],
              p[s.maxAttempts] > g && (g = p[s.maxAttempts])));
      c = d.reduce((e, t) => (t ? e[e.length - 1]++ : e.push(0), e), [0]);
    }
    return (
      (e.$$set = (e) => {
        "userStats" in e && n(11, (r = e.userStats)),
          "config" in e && n(0, (s = e.config)),
          "todaysScore" in e && n(1, (i = e.todaysScore)),
          "hasFinished" in e && n(2, (o = e.hasFinished)),
          "daysSince" in e && n(12, (a = e.daysSince)),
          "isPrime" in e && n(3, (f = e.isPrime)),
          "guessRef" in e && n(4, (m = e.guessRef));
      }),
      [s, i, o, f, m, l, u, c, h, p, g, r, a]
    );
  }
  class Tn extends se {
    constructor(e) {
      super(),
        re(this, e, Dn, $n, i, {
          userStats: 11,
          config: 0,
          todaysScore: 1,
          hasFinished: 2,
          daysSince: 12,
          isPrime: 3,
          guessRef: 4,
        });
    }
  }
  var Yn = yt(function (e, t) {
    e.exports = (function () {
      var t, n;

      function r() {
        return t.apply(null, arguments);
      }

      function s(e) {
        t = e;
      }

      function i(e) {
        return (
          e instanceof Array ||
          "[object Array]" === Object.prototype.toString.call(e)
        );
      }

      function o(e) {
        return (
          null != e && "[object Object]" === Object.prototype.toString.call(e)
        );
      }

      function a(e, t) {
        return Object.prototype.hasOwnProperty.call(e, t);
      }

      function l(e) {
        if (Object.getOwnPropertyNames)
          return 0 === Object.getOwnPropertyNames(e).length;
        var t;
        for (t in e) if (a(e, t)) return !1;
        return !0;
      }

      function u(e) {
        return void 0 === e;
      }

      function c(e) {
        return (
          "number" == typeof e ||
          "[object Number]" === Object.prototype.toString.call(e)
        );
      }

      function d(e) {
        return (
          e instanceof Date ||
          "[object Date]" === Object.prototype.toString.call(e)
        );
      }

      function h(e, t) {
        var n,
          r = [];
        for (n = 0; n < e.length; ++n) r.push(t(e[n], n));
        return r;
      }

      function f(e, t) {
        for (var n in t) a(t, n) && (e[n] = t[n]);
        return (
          a(t, "toString") && (e.toString = t.toString),
          a(t, "valueOf") && (e.valueOf = t.valueOf),
          e
        );
      }

      function m(e, t, n, r) {
        return Jn(e, t, n, r, !0).utc();
      }

      function p() {
        return {
          empty: !1,
          unusedTokens: [],
          unusedInput: [],
          overflow: -2,
          charsLeftOver: 0,
          nullInput: !1,
          invalidEra: null,
          invalidMonth: null,
          invalidFormat: !1,
          userInvalidated: !1,
          iso: !1,
          parsedDateParts: [],
          era: null,
          meridiem: null,
          rfc2822: !1,
          weekdayMismatch: !1,
        };
      }

      function g(e) {
        return null == e._pf && (e._pf = p()), e._pf;
      }

      function y(e) {
        if (null == e._isValid) {
          var t = g(e),
            r = n.call(t.parsedDateParts, function (e) {
              return null != e;
            }),
            s =
              !isNaN(e._d.getTime()) &&
              t.overflow < 0 &&
              !t.empty &&
              !t.invalidEra &&
              !t.invalidMonth &&
              !t.invalidWeekday &&
              !t.weekdayMismatch &&
              !t.nullInput &&
              !t.invalidFormat &&
              !t.userInvalidated &&
              (!t.meridiem || (t.meridiem && r));
          if (
            (e._strict &&
              (s =
                s &&
                0 === t.charsLeftOver &&
                0 === t.unusedTokens.length &&
                void 0 === t.bigHour),
            null != Object.isFrozen && Object.isFrozen(e))
          )
            return s;
          e._isValid = s;
        }
        return e._isValid;
      }

      function v(e) {
        var t = m(NaN);
        return null != e ? f(g(t), e) : (g(t).userInvalidated = !0), t;
      }
      n = Array.prototype.some
        ? Array.prototype.some
        : function (e) {
            var t,
              n = Object(this),
              r = n.length >>> 0;
            for (t = 0; t < r; t++)
              if (t in n && e.call(this, n[t], t, n)) return !0;
            return !1;
          };
      var w = (r.momentProperties = []),
        k = !1;

      function _(e, t) {
        var n, r, s;
        if (
          (u(t._isAMomentObject) || (e._isAMomentObject = t._isAMomentObject),
          u(t._i) || (e._i = t._i),
          u(t._f) || (e._f = t._f),
          u(t._l) || (e._l = t._l),
          u(t._strict) || (e._strict = t._strict),
          u(t._tzm) || (e._tzm = t._tzm),
          u(t._isUTC) || (e._isUTC = t._isUTC),
          u(t._offset) || (e._offset = t._offset),
          u(t._pf) || (e._pf = g(t)),
          u(t._locale) || (e._locale = t._locale),
          w.length > 0)
        )
          for (n = 0; n < w.length; n++) u((s = t[(r = w[n])])) || (e[r] = s);
        return e;
      }

      function x(e) {
        _(this, e),
          (this._d = new Date(null != e._d ? e._d.getTime() : NaN)),
          this.isValid() || (this._d = new Date(NaN)),
          !1 === k && ((k = !0), r.updateOffset(this), (k = !1));
      }

      function b(e) {
        return e instanceof x || (null != e && null != e._isAMomentObject);
      }

      function S(e) {
        !1 === r.suppressDeprecationWarnings &&
          "undefined" != typeof console &&
          console.warn &&
          console.warn("Deprecation warning: " + e);
      }

      function M(e, t) {
        var n = !0;
        return f(function () {
          if (
            (null != r.deprecationHandler && r.deprecationHandler(null, e), n)
          ) {
            var s,
              i,
              o,
              l = [];
            for (i = 0; i < arguments.length; i++) {
              if (((s = ""), "object" == typeof arguments[i])) {
                for (o in ((s += "\n[" + i + "] "), arguments[0]))
                  a(arguments[0], o) &&
                    (s += o + ": " + arguments[0][o] + ", ");
                s = s.slice(0, -2);
              } else s = arguments[i];
              l.push(s);
            }
            S(
              e +
                "\nArguments: " +
                Array.prototype.slice.call(l).join("") +
                "\n" +
                new Error().stack
            ),
              (n = !1);
          }
          return t.apply(this, arguments);
        }, t);
      }
      var $,
        D = {};

      function T(e, t) {
        null != r.deprecationHandler && r.deprecationHandler(e, t),
          D[e] || (S(t), (D[e] = !0));
      }

      function Y(e) {
        return (
          ("undefined" != typeof Function && e instanceof Function) ||
          "[object Function]" === Object.prototype.toString.call(e)
        );
      }

      function C(e) {
        var t, n;
        for (n in e)
          a(e, n) && (Y((t = e[n])) ? (this[n] = t) : (this["_" + n] = t));
        (this._config = e),
          (this._dayOfMonthOrdinalParseLenient = new RegExp(
            (this._dayOfMonthOrdinalParse.source || this._ordinalParse.source) +
              "|" +
              /\d{1,2}/.source
          ));
      }

      function O(e, t) {
        var n,
          r = f({}, e);
        for (n in t)
          a(t, n) &&
            (o(e[n]) && o(t[n])
              ? ((r[n] = {}), f(r[n], e[n]), f(r[n], t[n]))
              : null != t[n]
              ? (r[n] = t[n])
              : delete r[n]);
        for (n in e) a(e, n) && !a(t, n) && o(e[n]) && (r[n] = f({}, r[n]));
        return r;
      }

      function P(e) {
        null != e && this.set(e);
      }
      (r.suppressDeprecationWarnings = !1),
        (r.deprecationHandler = null),
        ($ = Object.keys
          ? Object.keys
          : function (e) {
              var t,
                n = [];
              for (t in e) a(e, t) && n.push(t);
              return n;
            });
      var A = {
        sameDay: "[Today at] LT",
        nextDay: "[Tomorrow at] LT",
        nextWeek: "dddd [at] LT",
        lastDay: "[Yesterday at] LT",
        lastWeek: "[Last] dddd [at] LT",
        sameElse: "L",
      };

      function L(e, t, n) {
        var r = this._calendar[e] || this._calendar.sameElse;
        return Y(r) ? r.call(t, n) : r;
      }

      function N(e, t, n) {
        var r = "" + Math.abs(e),
          s = t - r.length;
        return (
          (e >= 0 ? (n ? "+" : "") : "-") +
          Math.pow(10, Math.max(0, s)).toString().substr(1) +
          r
        );
      }
      var H =
          /(\[[^\[]*\])|(\\)?([Hh]mm(ss)?|Mo|MM?M?M?|Do|DDDo|DD?D?D?|ddd?d?|do?|w[o|w]?|W[o|W]?|Qo?|N{1,5}|YYYYYY|YYYYY|YYYY|YY|y{2,4}|yo?|gg(ggg?)?|GG(GGG?)?|e|E|a|A|hh?|HH?|kk?|mm?|ss?|S{1,9}|x|X|zz?|ZZ?|.)/g,
        I = /(\[[^\[]*\])|(\\)?(LTS|LT|LL?L?L?|l{1,4})/g,
        W = {},
        R = {};

      function F(e, t, n, r) {
        var s = r;
        "string" == typeof r &&
          (s = function () {
            return this[r]();
          }),
          e && (R[e] = s),
          t &&
            (R[t[0]] = function () {
              return N(s.apply(this, arguments), t[1], t[2]);
            }),
          n &&
            (R[n] = function () {
              return this.localeData().ordinal(s.apply(this, arguments), e);
            });
      }

      function G(e) {
        return e.match(/\[[\s\S]/)
          ? e.replace(/^\[|\]$/g, "")
          : e.replace(/\\/g, "");
      }

      function E(e) {
        var t,
          n,
          r = e.match(H);
        for (t = 0, n = r.length; t < n; t++)
          R[r[t]] ? (r[t] = R[r[t]]) : (r[t] = G(r[t]));
        return function (t) {
          var s,
            i = "";
          for (s = 0; s < n; s++) i += Y(r[s]) ? r[s].call(t, e) : r[s];
          return i;
        };
      }

      function j(e, t) {
        return e.isValid()
          ? ((t = B(t, e.localeData())), (W[t] = W[t] || E(t)), W[t](e))
          : e.localeData().invalidDate();
      }

      function B(e, t) {
        var n = 5;

        function r(e) {
          return t.longDateFormat(e) || e;
        }
        for (I.lastIndex = 0; n >= 0 && I.test(e); )
          (e = e.replace(I, r)), (I.lastIndex = 0), (n -= 1);
        return e;
      }
      var z = {
        LTS: "h:mm:ss A",
        LT: "h:mm A",
        L: "MM/DD/YYYY",
        LL: "MMMM D, YYYY",
        LLL: "MMMM D, YYYY h:mm A",
        LLLL: "dddd, MMMM D, YYYY h:mm A",
      };

      function U(e) {
        var t = this._longDateFormat[e],
          n = this._longDateFormat[e.toUpperCase()];
        return t || !n
          ? t
          : ((this._longDateFormat[e] = n
              .match(H)
              .map(function (e) {
                return "MMMM" === e || "MM" === e || "DD" === e || "dddd" === e
                  ? e.slice(1)
                  : e;
              })
              .join("")),
            this._longDateFormat[e]);
      }
      var V = "Invalid date";

      function J() {
        return this._invalidDate;
      }
      var K = "%d",
        Z = /\d{1,2}/;

      function q(e) {
        return this._ordinal.replace("%d", e);
      }
      var X = {
        future: "in %s",
        past: "%s ago",
        s: "a few seconds",
        ss: "%d seconds",
        m: "a minute",
        mm: "%d minutes",
        h: "an hour",
        hh: "%d hours",
        d: "a day",
        dd: "%d days",
        w: "a week",
        ww: "%d weeks",
        M: "a month",
        MM: "%d months",
        y: "a year",
        yy: "%d years",
      };

      function Q(e, t, n, r) {
        var s = this._relativeTime[n];
        return Y(s) ? s(e, t, n, r) : s.replace(/%d/i, e);
      }

      function ee(e, t) {
        var n = this._relativeTime[e > 0 ? "future" : "past"];
        return Y(n) ? n(t) : n.replace(/%s/i, t);
      }
      var te = {};

      function ne(e, t) {
        var n = e.toLowerCase();
        te[n] = te[n + "s"] = te[t] = e;
      }

      function re(e) {
        return "string" == typeof e ? te[e] || te[e.toLowerCase()] : void 0;
      }

      function se(e) {
        var t,
          n,
          r = {};
        for (n in e) a(e, n) && (t = re(n)) && (r[t] = e[n]);
        return r;
      }
      var ie = {};

      function oe(e, t) {
        ie[e] = t;
      }

      function ae(e) {
        var t,
          n = [];
        for (t in e)
          a(e, t) &&
            n.push({
              unit: t,
              priority: ie[t],
            });
        return (
          n.sort(function (e, t) {
            return e.priority - t.priority;
          }),
          n
        );
      }

      function le(e) {
        return (e % 4 == 0 && e % 100 != 0) || e % 400 == 0;
      }

      function ue(e) {
        return e < 0 ? Math.ceil(e) || 0 : Math.floor(e);
      }

      function ce(e) {
        var t = +e,
          n = 0;
        return 0 !== t && isFinite(t) && (n = ue(t)), n;
      }

      function de(e, t) {
        return function (n) {
          return null != n
            ? (fe(this, e, n), r.updateOffset(this, t), this)
            : he(this, e);
        };
      }

      function he(e, t) {
        return e.isValid() ? e._d["get" + (e._isUTC ? "UTC" : "") + t]() : NaN;
      }

      function fe(e, t, n) {
        e.isValid() &&
          !isNaN(n) &&
          ("FullYear" === t &&
          le(e.year()) &&
          1 === e.month() &&
          29 === e.date()
            ? ((n = ce(n)),
              e._d["set" + (e._isUTC ? "UTC" : "") + t](
                n,
                e.month(),
                Qe(n, e.month())
              ))
            : e._d["set" + (e._isUTC ? "UTC" : "") + t](n));
      }

      function me(e) {
        return Y(this[(e = re(e))]) ? this[e]() : this;
      }

      function pe(e, t) {
        if ("object" == typeof e) {
          var n,
            r = ae((e = se(e)));
          for (n = 0; n < r.length; n++) this[r[n].unit](e[r[n].unit]);
        } else if (Y(this[(e = re(e))])) return this[e](t);
        return this;
      }
      var ge,
        ye = /\d/,
        ve = /\d\d/,
        we = /\d{3}/,
        ke = /\d{4}/,
        _e = /[+-]?\d{6}/,
        xe = /\d\d?/,
        be = /\d\d\d\d?/,
        Se = /\d\d\d\d\d\d?/,
        Me = /\d{1,3}/,
        $e = /\d{1,4}/,
        De = /[+-]?\d{1,6}/,
        Te = /\d+/,
        Ye = /[+-]?\d+/,
        Ce = /Z|[+-]\d\d:?\d\d/gi,
        Oe = /Z|[+-]\d\d(?::?\d\d)?/gi,
        Pe = /[+-]?\d+(\.\d{1,3})?/,
        Ae =
          /[0-9]{0,256}['a-z\u00A0-\u05FF\u0700-\uD7FF\uF900-\uFDCF\uFDF0-\uFF07\uFF10-\uFFEF]{1,256}|[\u0600-\u06FF\/]{1,256}(\s*?[\u0600-\u06FF]{1,256}){1,2}/i;

      function Le(e, t, n) {
        ge[e] = Y(t)
          ? t
          : function (e, r) {
              return e && n ? n : t;
            };
      }

      function Ne(e, t) {
        return a(ge, e) ? ge[e](t._strict, t._locale) : new RegExp(He(e));
      }

      function He(e) {
        return Ie(
          e
            .replace("\\", "")
            .replace(
              /\\(\[)|\\(\])|\[([^\]\[]*)\]|\\(.)/g,
              function (e, t, n, r, s) {
                return t || n || r || s;
              }
            )
        );
      }

      function Ie(e) {
        return e.replace(/[-\/\\^$*+?.()|[\]{}]/g, "\\$&");
      }
      ge = {};
      var We = {};

      function Re(e, t) {
        var n,
          r = t;
        for (
          "string" == typeof e && (e = [e]),
            c(t) &&
              (r = function (e, n) {
                n[t] = ce(e);
              }),
            n = 0;
          n < e.length;
          n++
        )
          We[e[n]] = r;
      }

      function Fe(e, t) {
        Re(e, function (e, n, r, s) {
          (r._w = r._w || {}), t(e, r._w, r, s);
        });
      }

      function Ge(e, t, n) {
        null != t && a(We, e) && We[e](t, n._a, n, e);
      }
      var Ee,
        je = 0,
        Be = 1,
        ze = 2,
        Ue = 3,
        Ve = 4,
        Je = 5,
        Ke = 6,
        Ze = 7,
        qe = 8;

      function Xe(e, t) {
        return ((e % t) + t) % t;
      }

      function Qe(e, t) {
        if (isNaN(e) || isNaN(t)) return NaN;
        var n = Xe(t, 12);
        return (
          (e += (t - n) / 12), 1 === n ? (le(e) ? 29 : 28) : 31 - ((n % 7) % 2)
        );
      }
      (Ee = Array.prototype.indexOf
        ? Array.prototype.indexOf
        : function (e) {
            var t;
            for (t = 0; t < this.length; ++t) if (this[t] === e) return t;
            return -1;
          }),
        F("M", ["MM", 2], "Mo", function () {
          return this.month() + 1;
        }),
        F("MMM", 0, 0, function (e) {
          return this.localeData().monthsShort(this, e);
        }),
        F("MMMM", 0, 0, function (e) {
          return this.localeData().months(this, e);
        }),
        ne("month", "M"),
        oe("month", 8),
        Le("M", xe),
        Le("MM", xe, ve),
        Le("MMM", function (e, t) {
          return t.monthsShortRegex(e);
        }),
        Le("MMMM", function (e, t) {
          return t.monthsRegex(e);
        }),
        Re(["M", "MM"], function (e, t) {
          t[Be] = ce(e) - 1;
        }),
        Re(["MMM", "MMMM"], function (e, t, n, r) {
          var s = n._locale.monthsParse(e, r, n._strict);
          null != s ? (t[Be] = s) : (g(n).invalidMonth = e);
        });
      var et =
          "January_February_March_April_May_June_July_August_September_October_November_December".split(
            "_"
          ),
        tt = "Jan_Feb_Mar_Apr_May_Jun_Jul_Aug_Sep_Oct_Nov_Dec".split("_"),
        nt = /D[oD]?(\[[^\[\]]*\]|\s)+MMMM?/,
        rt = Ae,
        st = Ae;

      function it(e, t) {
        return e
          ? i(this._months)
            ? this._months[e.month()]
            : this._months[
                (this._months.isFormat || nt).test(t) ? "format" : "standalone"
              ][e.month()]
          : i(this._months)
          ? this._months
          : this._months.standalone;
      }

      function ot(e, t) {
        return e
          ? i(this._monthsShort)
            ? this._monthsShort[e.month()]
            : this._monthsShort[nt.test(t) ? "format" : "standalone"][e.month()]
          : i(this._monthsShort)
          ? this._monthsShort
          : this._monthsShort.standalone;
      }

      function at(e, t, n) {
        var r,
          s,
          i,
          o = e.toLocaleLowerCase();
        if (!this._monthsParse)
          for (
            this._monthsParse = [],
              this._longMonthsParse = [],
              this._shortMonthsParse = [],
              r = 0;
            r < 12;
            ++r
          )
            (i = m([2e3, r])),
              (this._shortMonthsParse[r] = this.monthsShort(
                i,
                ""
              ).toLocaleLowerCase()),
              (this._longMonthsParse[r] = this.months(
                i,
                ""
              ).toLocaleLowerCase());
        return n
          ? "MMM" === t
            ? -1 !== (s = Ee.call(this._shortMonthsParse, o))
              ? s
              : null
            : -1 !== (s = Ee.call(this._longMonthsParse, o))
            ? s
            : null
          : "MMM" === t
          ? -1 !== (s = Ee.call(this._shortMonthsParse, o)) ||
            -1 !== (s = Ee.call(this._longMonthsParse, o))
            ? s
            : null
          : -1 !== (s = Ee.call(this._longMonthsParse, o)) ||
            -1 !== (s = Ee.call(this._shortMonthsParse, o))
          ? s
          : null;
      }

      function lt(e, t, n) {
        var r, s, i;
        if (this._monthsParseExact) return at.call(this, e, t, n);
        for (
          this._monthsParse ||
            ((this._monthsParse = []),
            (this._longMonthsParse = []),
            (this._shortMonthsParse = [])),
            r = 0;
          r < 12;
          r++
        ) {
          if (
            ((s = m([2e3, r])),
            n &&
              !this._longMonthsParse[r] &&
              ((this._longMonthsParse[r] = new RegExp(
                "^" + this.months(s, "").replace(".", "") + "$",
                "i"
              )),
              (this._shortMonthsParse[r] = new RegExp(
                "^" + this.monthsShort(s, "").replace(".", "") + "$",
                "i"
              ))),
            n ||
              this._monthsParse[r] ||
              ((i = "^" + this.months(s, "") + "|^" + this.monthsShort(s, "")),
              (this._monthsParse[r] = new RegExp(i.replace(".", ""), "i"))),
            n && "MMMM" === t && this._longMonthsParse[r].test(e))
          )
            return r;
          if (n && "MMM" === t && this._shortMonthsParse[r].test(e)) return r;
          if (!n && this._monthsParse[r].test(e)) return r;
        }
      }

      function ut(e, t) {
        var n;
        if (!e.isValid()) return e;
        if ("string" == typeof t)
          if (/^\d+$/.test(t)) t = ce(t);
          else if (!c((t = e.localeData().monthsParse(t)))) return e;
        return (
          (n = Math.min(e.date(), Qe(e.year(), t))),
          e._d["set" + (e._isUTC ? "UTC" : "") + "Month"](t, n),
          e
        );
      }

      function ct(e) {
        return null != e
          ? (ut(this, e), r.updateOffset(this, !0), this)
          : he(this, "Month");
      }

      function dt() {
        return Qe(this.year(), this.month());
      }

      function ht(e) {
        return this._monthsParseExact
          ? (a(this, "_monthsRegex") || mt.call(this),
            e ? this._monthsShortStrictRegex : this._monthsShortRegex)
          : (a(this, "_monthsShortRegex") || (this._monthsShortRegex = rt),
            this._monthsShortStrictRegex && e
              ? this._monthsShortStrictRegex
              : this._monthsShortRegex);
      }

      function ft(e) {
        return this._monthsParseExact
          ? (a(this, "_monthsRegex") || mt.call(this),
            e ? this._monthsStrictRegex : this._monthsRegex)
          : (a(this, "_monthsRegex") || (this._monthsRegex = st),
            this._monthsStrictRegex && e
              ? this._monthsStrictRegex
              : this._monthsRegex);
      }

      function mt() {
        function e(e, t) {
          return t.length - e.length;
        }
        var t,
          n,
          r = [],
          s = [],
          i = [];
        for (t = 0; t < 12; t++)
          (n = m([2e3, t])),
            r.push(this.monthsShort(n, "")),
            s.push(this.months(n, "")),
            i.push(this.months(n, "")),
            i.push(this.monthsShort(n, ""));
        for (r.sort(e), s.sort(e), i.sort(e), t = 0; t < 12; t++)
          (r[t] = Ie(r[t])), (s[t] = Ie(s[t]));
        for (t = 0; t < 24; t++) i[t] = Ie(i[t]);
        (this._monthsRegex = new RegExp("^(" + i.join("|") + ")", "i")),
          (this._monthsShortRegex = this._monthsRegex),
          (this._monthsStrictRegex = new RegExp("^(" + s.join("|") + ")", "i")),
          (this._monthsShortStrictRegex = new RegExp(
            "^(" + r.join("|") + ")",
            "i"
          ));
      }

      function pt(e) {
        return le(e) ? 366 : 365;
      }
      F("Y", 0, 0, function () {
        var e = this.year();
        return e <= 9999 ? N(e, 4) : "+" + e;
      }),
        F(0, ["YY", 2], 0, function () {
          return this.year() % 100;
        }),
        F(0, ["YYYY", 4], 0, "year"),
        F(0, ["YYYYY", 5], 0, "year"),
        F(0, ["YYYYYY", 6, !0], 0, "year"),
        ne("year", "y"),
        oe("year", 1),
        Le("Y", Ye),
        Le("YY", xe, ve),
        Le("YYYY", $e, ke),
        Le("YYYYY", De, _e),
        Le("YYYYYY", De, _e),
        Re(["YYYYY", "YYYYYY"], je),
        Re("YYYY", function (e, t) {
          t[je] = 2 === e.length ? r.parseTwoDigitYear(e) : ce(e);
        }),
        Re("YY", function (e, t) {
          t[je] = r.parseTwoDigitYear(e);
        }),
        Re("Y", function (e, t) {
          t[je] = parseInt(e, 10);
        }),
        (r.parseTwoDigitYear = function (e) {
          return ce(e) + (ce(e) > 68 ? 1900 : 2e3);
        });
      var gt = de("FullYear", !0);

      function yt() {
        return le(this.year());
      }

      function wt(e, t, n, r, s, i, o) {
        var a;
        return (
          e < 100 && e >= 0
            ? ((a = new Date(e + 400, t, n, r, s, i, o)),
              isFinite(a.getFullYear()) && a.setFullYear(e))
            : (a = new Date(e, t, n, r, s, i, o)),
          a
        );
      }

      function kt(e) {
        var t, n;
        return (
          e < 100 && e >= 0
            ? (((n = Array.prototype.slice.call(arguments))[0] = e + 400),
              (t = new Date(Date.UTC.apply(null, n))),
              isFinite(t.getUTCFullYear()) && t.setUTCFullYear(e))
            : (t = new Date(Date.UTC.apply(null, arguments))),
          t
        );
      }

      function _t(e, t, n) {
        var r = 7 + t - n;
        return (-(7 + kt(e, 0, r).getUTCDay() - t) % 7) + r - 1;
      }

      function xt(e, t, n, r, s) {
        var i,
          o,
          a = 1 + 7 * (t - 1) + ((7 + n - r) % 7) + _t(e, r, s);
        return (
          a <= 0
            ? (o = pt((i = e - 1)) + a)
            : a > pt(e)
            ? ((i = e + 1), (o = a - pt(e)))
            : ((i = e), (o = a)),
          {
            year: i,
            dayOfYear: o,
          }
        );
      }

      function bt(e, t, n) {
        var r,
          s,
          i = _t(e.year(), t, n),
          o = Math.floor((e.dayOfYear() - i - 1) / 7) + 1;
        return (
          o < 1
            ? (r = o + St((s = e.year() - 1), t, n))
            : o > St(e.year(), t, n)
            ? ((r = o - St(e.year(), t, n)), (s = e.year() + 1))
            : ((s = e.year()), (r = o)),
          {
            week: r,
            year: s,
          }
        );
      }

      function St(e, t, n) {
        var r = _t(e, t, n),
          s = _t(e + 1, t, n);
        return (pt(e) - r + s) / 7;
      }

      function Mt(e) {
        return bt(e, this._week.dow, this._week.doy).week;
      }
      F("w", ["ww", 2], "wo", "week"),
        F("W", ["WW", 2], "Wo", "isoWeek"),
        ne("week", "w"),
        ne("isoWeek", "W"),
        oe("week", 5),
        oe("isoWeek", 5),
        Le("w", xe),
        Le("ww", xe, ve),
        Le("W", xe),
        Le("WW", xe, ve),
        Fe(["w", "ww", "W", "WW"], function (e, t, n, r) {
          t[r.substr(0, 1)] = ce(e);
        });
      var $t = {
        dow: 0,
        doy: 6,
      };

      function Dt() {
        return this._week.dow;
      }

      function Tt() {
        return this._week.doy;
      }

      function Yt(e) {
        var t = this.localeData().week(this);
        return null == e ? t : this.add(7 * (e - t), "d");
      }

      function Ct(e) {
        var t = bt(this, 1, 4).week;
        return null == e ? t : this.add(7 * (e - t), "d");
      }

      function Ot(e, t) {
        return "string" != typeof e
          ? e
          : isNaN(e)
          ? "number" == typeof (e = t.weekdaysParse(e))
            ? e
            : null
          : parseInt(e, 10);
      }

      function Pt(e, t) {
        return "string" == typeof e
          ? t.weekdaysParse(e) % 7 || 7
          : isNaN(e)
          ? null
          : e;
      }

      function At(e, t) {
        return e.slice(t, 7).concat(e.slice(0, t));
      }
      F("d", 0, "do", "day"),
        F("dd", 0, 0, function (e) {
          return this.localeData().weekdaysMin(this, e);
        }),
        F("ddd", 0, 0, function (e) {
          return this.localeData().weekdaysShort(this, e);
        }),
        F("dddd", 0, 0, function (e) {
          return this.localeData().weekdays(this, e);
        }),
        F("e", 0, 0, "weekday"),
        F("E", 0, 0, "isoWeekday"),
        ne("day", "d"),
        ne("weekday", "e"),
        ne("isoWeekday", "E"),
        oe("day", 11),
        oe("weekday", 11),
        oe("isoWeekday", 11),
        Le("d", xe),
        Le("e", xe),
        Le("E", xe),
        Le("dd", function (e, t) {
          return t.weekdaysMinRegex(e);
        }),
        Le("ddd", function (e, t) {
          return t.weekdaysShortRegex(e);
        }),
        Le("dddd", function (e, t) {
          return t.weekdaysRegex(e);
        }),
        Fe(["dd", "ddd", "dddd"], function (e, t, n, r) {
          var s = n._locale.weekdaysParse(e, r, n._strict);
          null != s ? (t.d = s) : (g(n).invalidWeekday = e);
        }),
        Fe(["d", "e", "E"], function (e, t, n, r) {
          t[r] = ce(e);
        });
      var Lt = "Sunday_Monday_Tuesday_Wednesday_Thursday_Friday_Saturday".split(
          "_"
        ),
        Nt = "Sun_Mon_Tue_Wed_Thu_Fri_Sat".split("_"),
        Ht = "Su_Mo_Tu_We_Th_Fr_Sa".split("_"),
        It = Ae,
        Wt = Ae,
        Rt = Ae;

      function Ft(e, t) {
        var n = i(this._weekdays)
          ? this._weekdays
          : this._weekdays[
              e && !0 !== e && this._weekdays.isFormat.test(t)
                ? "format"
                : "standalone"
            ];
        return !0 === e ? At(n, this._week.dow) : e ? n[e.day()] : n;
      }

      function Gt(e) {
        return !0 === e
          ? At(this._weekdaysShort, this._week.dow)
          : e
          ? this._weekdaysShort[e.day()]
          : this._weekdaysShort;
      }

      function Et(e) {
        return !0 === e
          ? At(this._weekdaysMin, this._week.dow)
          : e
          ? this._weekdaysMin[e.day()]
          : this._weekdaysMin;
      }

      function jt(e, t, n) {
        var r,
          s,
          i,
          o = e.toLocaleLowerCase();
        if (!this._weekdaysParse)
          for (
            this._weekdaysParse = [],
              this._shortWeekdaysParse = [],
              this._minWeekdaysParse = [],
              r = 0;
            r < 7;
            ++r
          )
            (i = m([2e3, 1]).day(r)),
              (this._minWeekdaysParse[r] = this.weekdaysMin(
                i,
                ""
              ).toLocaleLowerCase()),
              (this._shortWeekdaysParse[r] = this.weekdaysShort(
                i,
                ""
              ).toLocaleLowerCase()),
              (this._weekdaysParse[r] = this.weekdays(
                i,
                ""
              ).toLocaleLowerCase());
        return n
          ? "dddd" === t
            ? -1 !== (s = Ee.call(this._weekdaysParse, o))
              ? s
              : null
            : "ddd" === t
            ? -1 !== (s = Ee.call(this._shortWeekdaysParse, o))
              ? s
              : null
            : -1 !== (s = Ee.call(this._minWeekdaysParse, o))
            ? s
            : null
          : "dddd" === t
          ? -1 !== (s = Ee.call(this._weekdaysParse, o)) ||
            -1 !== (s = Ee.call(this._shortWeekdaysParse, o)) ||
            -1 !== (s = Ee.call(this._minWeekdaysParse, o))
            ? s
            : null
          : "ddd" === t
          ? -1 !== (s = Ee.call(this._shortWeekdaysParse, o)) ||
            -1 !== (s = Ee.call(this._weekdaysParse, o)) ||
            -1 !== (s = Ee.call(this._minWeekdaysParse, o))
            ? s
            : null
          : -1 !== (s = Ee.call(this._minWeekdaysParse, o)) ||
            -1 !== (s = Ee.call(this._weekdaysParse, o)) ||
            -1 !== (s = Ee.call(this._shortWeekdaysParse, o))
          ? s
          : null;
      }

      function Bt(e, t, n) {
        var r, s, i;
        if (this._weekdaysParseExact) return jt.call(this, e, t, n);
        for (
          this._weekdaysParse ||
            ((this._weekdaysParse = []),
            (this._minWeekdaysParse = []),
            (this._shortWeekdaysParse = []),
            (this._fullWeekdaysParse = [])),
            r = 0;
          r < 7;
          r++
        ) {
          if (
            ((s = m([2e3, 1]).day(r)),
            n &&
              !this._fullWeekdaysParse[r] &&
              ((this._fullWeekdaysParse[r] = new RegExp(
                "^" + this.weekdays(s, "").replace(".", "\\.?") + "$",
                "i"
              )),
              (this._shortWeekdaysParse[r] = new RegExp(
                "^" + this.weekdaysShort(s, "").replace(".", "\\.?") + "$",
                "i"
              )),
              (this._minWeekdaysParse[r] = new RegExp(
                "^" + this.weekdaysMin(s, "").replace(".", "\\.?") + "$",
                "i"
              ))),
            this._weekdaysParse[r] ||
              ((i =
                "^" +
                this.weekdays(s, "") +
                "|^" +
                this.weekdaysShort(s, "") +
                "|^" +
                this.weekdaysMin(s, "")),
              (this._weekdaysParse[r] = new RegExp(i.replace(".", ""), "i"))),
            n && "dddd" === t && this._fullWeekdaysParse[r].test(e))
          )
            return r;
          if (n && "ddd" === t && this._shortWeekdaysParse[r].test(e)) return r;
          if (n && "dd" === t && this._minWeekdaysParse[r].test(e)) return r;
          if (!n && this._weekdaysParse[r].test(e)) return r;
        }
      }

      function zt(e) {
        if (!this.isValid()) return null != e ? this : NaN;
        var t = this._isUTC ? this._d.getUTCDay() : this._d.getDay();
        return null != e
          ? ((e = Ot(e, this.localeData())), this.add(e - t, "d"))
          : t;
      }

      function Ut(e) {
        if (!this.isValid()) return null != e ? this : NaN;
        var t = (this.day() + 7 - this.localeData()._week.dow) % 7;
        return null == e ? t : this.add(e - t, "d");
      }

      function Vt(e) {
        if (!this.isValid()) return null != e ? this : NaN;
        if (null != e) {
          var t = Pt(e, this.localeData());
          return this.day(this.day() % 7 ? t : t - 7);
        }
        return this.day() || 7;
      }

      function Jt(e) {
        return this._weekdaysParseExact
          ? (a(this, "_weekdaysRegex") || qt.call(this),
            e ? this._weekdaysStrictRegex : this._weekdaysRegex)
          : (a(this, "_weekdaysRegex") || (this._weekdaysRegex = It),
            this._weekdaysStrictRegex && e
              ? this._weekdaysStrictRegex
              : this._weekdaysRegex);
      }

      function Kt(e) {
        return this._weekdaysParseExact
          ? (a(this, "_weekdaysRegex") || qt.call(this),
            e ? this._weekdaysShortStrictRegex : this._weekdaysShortRegex)
          : (a(this, "_weekdaysShortRegex") || (this._weekdaysShortRegex = Wt),
            this._weekdaysShortStrictRegex && e
              ? this._weekdaysShortStrictRegex
              : this._weekdaysShortRegex);
      }

      function Zt(e) {
        return this._weekdaysParseExact
          ? (a(this, "_weekdaysRegex") || qt.call(this),
            e ? this._weekdaysMinStrictRegex : this._weekdaysMinRegex)
          : (a(this, "_weekdaysMinRegex") || (this._weekdaysMinRegex = Rt),
            this._weekdaysMinStrictRegex && e
              ? this._weekdaysMinStrictRegex
              : this._weekdaysMinRegex);
      }

      function qt() {
        function e(e, t) {
          return t.length - e.length;
        }
        var t,
          n,
          r,
          s,
          i,
          o = [],
          a = [],
          l = [],
          u = [];
        for (t = 0; t < 7; t++)
          (n = m([2e3, 1]).day(t)),
            (r = Ie(this.weekdaysMin(n, ""))),
            (s = Ie(this.weekdaysShort(n, ""))),
            (i = Ie(this.weekdays(n, ""))),
            o.push(r),
            a.push(s),
            l.push(i),
            u.push(r),
            u.push(s),
            u.push(i);
        o.sort(e),
          a.sort(e),
          l.sort(e),
          u.sort(e),
          (this._weekdaysRegex = new RegExp("^(" + u.join("|") + ")", "i")),
          (this._weekdaysShortRegex = this._weekdaysRegex),
          (this._weekdaysMinRegex = this._weekdaysRegex),
          (this._weekdaysStrictRegex = new RegExp(
            "^(" + l.join("|") + ")",
            "i"
          )),
          (this._weekdaysShortStrictRegex = new RegExp(
            "^(" + a.join("|") + ")",
            "i"
          )),
          (this._weekdaysMinStrictRegex = new RegExp(
            "^(" + o.join("|") + ")",
            "i"
          ));
      }

      function Xt() {
        return this.hours() % 12 || 12;
      }

      function Qt() {
        return this.hours() || 24;
      }

      function en(e, t) {
        F(e, 0, 0, function () {
          return this.localeData().meridiem(this.hours(), this.minutes(), t);
        });
      }

      function tn(e, t) {
        return t._meridiemParse;
      }

      function nn(e) {
        return "p" === (e + "").toLowerCase().charAt(0);
      }
      F("H", ["HH", 2], 0, "hour"),
        F("h", ["hh", 2], 0, Xt),
        F("k", ["kk", 2], 0, Qt),
        F("hmm", 0, 0, function () {
          return "" + Xt.apply(this) + N(this.minutes(), 2);
        }),
        F("hmmss", 0, 0, function () {
          return (
            "" + Xt.apply(this) + N(this.minutes(), 2) + N(this.seconds(), 2)
          );
        }),
        F("Hmm", 0, 0, function () {
          return "" + this.hours() + N(this.minutes(), 2);
        }),
        F("Hmmss", 0, 0, function () {
          return (
            "" + this.hours() + N(this.minutes(), 2) + N(this.seconds(), 2)
          );
        }),
        en("a", !0),
        en("A", !1),
        ne("hour", "h"),
        oe("hour", 13),
        Le("a", tn),
        Le("A", tn),
        Le("H", xe),
        Le("h", xe),
        Le("k", xe),
        Le("HH", xe, ve),
        Le("hh", xe, ve),
        Le("kk", xe, ve),
        Le("hmm", be),
        Le("hmmss", Se),
        Le("Hmm", be),
        Le("Hmmss", Se),
        Re(["H", "HH"], Ue),
        Re(["k", "kk"], function (e, t, n) {
          var r = ce(e);
          t[Ue] = 24 === r ? 0 : r;
        }),
        Re(["a", "A"], function (e, t, n) {
          (n._isPm = n._locale.isPM(e)), (n._meridiem = e);
        }),
        Re(["h", "hh"], function (e, t, n) {
          (t[Ue] = ce(e)), (g(n).bigHour = !0);
        }),
        Re("hmm", function (e, t, n) {
          var r = e.length - 2;
          (t[Ue] = ce(e.substr(0, r))),
            (t[Ve] = ce(e.substr(r))),
            (g(n).bigHour = !0);
        }),
        Re("hmmss", function (e, t, n) {
          var r = e.length - 4,
            s = e.length - 2;
          (t[Ue] = ce(e.substr(0, r))),
            (t[Ve] = ce(e.substr(r, 2))),
            (t[Je] = ce(e.substr(s))),
            (g(n).bigHour = !0);
        }),
        Re("Hmm", function (e, t, n) {
          var r = e.length - 2;
          (t[Ue] = ce(e.substr(0, r))), (t[Ve] = ce(e.substr(r)));
        }),
        Re("Hmmss", function (e, t, n) {
          var r = e.length - 4,
            s = e.length - 2;
          (t[Ue] = ce(e.substr(0, r))),
            (t[Ve] = ce(e.substr(r, 2))),
            (t[Je] = ce(e.substr(s)));
        });
      var rn = /[ap]\.?m?\.?/i,
        sn = de("Hours", !0);

      function on(e, t, n) {
        return e > 11 ? (n ? "pm" : "PM") : n ? "am" : "AM";
      }
      var an,
        ln = {
          calendar: A,
          longDateFormat: z,
          invalidDate: V,
          ordinal: K,
          dayOfMonthOrdinalParse: Z,
          relativeTime: X,
          months: et,
          monthsShort: tt,
          week: $t,
          weekdays: Lt,
          weekdaysMin: Ht,
          weekdaysShort: Nt,
          meridiemParse: rn,
        },
        un = {},
        cn = {};

      function dn(e, t) {
        var n,
          r = Math.min(e.length, t.length);
        for (n = 0; n < r; n += 1) if (e[n] !== t[n]) return n;
        return r;
      }

      function hn(e) {
        return e ? e.toLowerCase().replace("_", "-") : e;
      }

      function fn(e) {
        for (var t, n, r, s, i = 0; i < e.length; ) {
          for (
            t = (s = hn(e[i]).split("-")).length,
              n = (n = hn(e[i + 1])) ? n.split("-") : null;
            t > 0;

          ) {
            if ((r = mn(s.slice(0, t).join("-")))) return r;
            if (n && n.length >= t && dn(s, n) >= t - 1) break;
            t--;
          }
          i++;
        }
        return an;
      }

      function mn(t) {
        var n = null;
        if (void 0 === un[t] && e && e.exports)
          try {
            (n = an._abbr), vt("./locale/" + t), pn(n);
          } catch (e) {
            un[t] = null;
          }
        return un[t];
      }

      function pn(e, t) {
        var n;
        return (
          e &&
            ((n = u(t) ? vn(e) : gn(e, t))
              ? (an = n)
              : "undefined" != typeof console &&
                console.warn &&
                console.warn(
                  "Locale " + e + " not found. Did you forget to load it?"
                )),
          an._abbr
        );
      }

      function gn(e, t) {
        if (null !== t) {
          var n,
            r = ln;
          if (((t.abbr = e), null != un[e]))
            T(
              "defineLocaleOverride",
              "use moment.updateLocale(localeName, config) to change an existing locale. moment.defineLocale(localeName, config) should only be used for creating a new locale See http://momentjs.com/guides/#/warnings/define-locale/ for more info."
            ),
              (r = un[e]._config);
          else if (null != t.parentLocale)
            if (null != un[t.parentLocale]) r = un[t.parentLocale]._config;
            else {
              if (null == (n = mn(t.parentLocale)))
                return (
                  cn[t.parentLocale] || (cn[t.parentLocale] = []),
                  cn[t.parentLocale].push({
                    name: e,
                    config: t,
                  }),
                  null
                );
              r = n._config;
            }
          return (
            (un[e] = new P(O(r, t))),
            cn[e] &&
              cn[e].forEach(function (e) {
                gn(e.name, e.config);
              }),
            pn(e),
            un[e]
          );
        }
        return delete un[e], null;
      }

      function yn(e, t) {
        if (null != t) {
          var n,
            r,
            s = ln;
          null != un[e] && null != un[e].parentLocale
            ? un[e].set(O(un[e]._config, t))
            : (null != (r = mn(e)) && (s = r._config),
              (t = O(s, t)),
              null == r && (t.abbr = e),
              ((n = new P(t)).parentLocale = un[e]),
              (un[e] = n)),
            pn(e);
        } else
          null != un[e] &&
            (null != un[e].parentLocale
              ? ((un[e] = un[e].parentLocale), e === pn() && pn(e))
              : null != un[e] && delete un[e]);
        return un[e];
      }

      function vn(e) {
        var t;
        if ((e && e._locale && e._locale._abbr && (e = e._locale._abbr), !e))
          return an;
        if (!i(e)) {
          if ((t = mn(e))) return t;
          e = [e];
        }
        return fn(e);
      }

      function wn() {
        return $(un);
      }

      function kn(e) {
        var t,
          n = e._a;
        return (
          n &&
            -2 === g(e).overflow &&
            ((t =
              n[Be] < 0 || n[Be] > 11
                ? Be
                : n[ze] < 1 || n[ze] > Qe(n[je], n[Be])
                ? ze
                : n[Ue] < 0 ||
                  n[Ue] > 24 ||
                  (24 === n[Ue] && (0 !== n[Ve] || 0 !== n[Je] || 0 !== n[Ke]))
                ? Ue
                : n[Ve] < 0 || n[Ve] > 59
                ? Ve
                : n[Je] < 0 || n[Je] > 59
                ? Je
                : n[Ke] < 0 || n[Ke] > 999
                ? Ke
                : -1),
            g(e)._overflowDayOfYear && (t < je || t > ze) && (t = ze),
            g(e)._overflowWeeks && -1 === t && (t = Ze),
            g(e)._overflowWeekday && -1 === t && (t = qe),
            (g(e).overflow = t)),
          e
        );
      }
      var _n =
          /^\s*((?:[+-]\d{6}|\d{4})-(?:\d\d-\d\d|W\d\d-\d|W\d\d|\d\d\d|\d\d))(?:(T| )(\d\d(?::\d\d(?::\d\d(?:[.,]\d+)?)?)?)([+-]\d\d(?::?\d\d)?|\s*Z)?)?$/,
        xn =
          /^\s*((?:[+-]\d{6}|\d{4})(?:\d\d\d\d|W\d\d\d|W\d\d|\d\d\d|\d\d|))(?:(T| )(\d\d(?:\d\d(?:\d\d(?:[.,]\d+)?)?)?)([+-]\d\d(?::?\d\d)?|\s*Z)?)?$/,
        bn = /Z|[+-]\d\d(?::?\d\d)?/,
        Sn = [
          ["YYYYYY-MM-DD", /[+-]\d{6}-\d\d-\d\d/],
          ["YYYY-MM-DD", /\d{4}-\d\d-\d\d/],
          ["GGGG-[W]WW-E", /\d{4}-W\d\d-\d/],
          ["GGGG-[W]WW", /\d{4}-W\d\d/, !1],
          ["YYYY-DDD", /\d{4}-\d{3}/],
          ["YYYY-MM", /\d{4}-\d\d/, !1],
          ["YYYYYYMMDD", /[+-]\d{10}/],
          ["YYYYMMDD", /\d{8}/],
          ["GGGG[W]WWE", /\d{4}W\d{3}/],
          ["GGGG[W]WW", /\d{4}W\d{2}/, !1],
          ["YYYYDDD", /\d{7}/],
          ["YYYYMM", /\d{6}/, !1],
          ["YYYY", /\d{4}/, !1],
        ],
        Mn = [
          ["HH:mm:ss.SSSS", /\d\d:\d\d:\d\d\.\d+/],
          ["HH:mm:ss,SSSS", /\d\d:\d\d:\d\d,\d+/],
          ["HH:mm:ss", /\d\d:\d\d:\d\d/],
          ["HH:mm", /\d\d:\d\d/],
          ["HHmmss.SSSS", /\d\d\d\d\d\d\.\d+/],
          ["HHmmss,SSSS", /\d\d\d\d\d\d,\d+/],
          ["HHmmss", /\d\d\d\d\d\d/],
          ["HHmm", /\d\d\d\d/],
          ["HH", /\d\d/],
        ],
        $n = /^\/?Date\((-?\d+)/i,
        Dn =
          /^(?:(Mon|Tue|Wed|Thu|Fri|Sat|Sun),?\s)?(\d{1,2})\s(Jan|Feb|Mar|Apr|May|Jun|Jul|Aug|Sep|Oct|Nov|Dec)\s(\d{2,4})\s(\d\d):(\d\d)(?::(\d\d))?\s(?:(UT|GMT|[ECMP][SD]T)|([Zz])|([+-]\d{4}))$/,
        Tn = {
          UT: 0,
          GMT: 0,
          EDT: -240,
          EST: -300,
          CDT: -300,
          CST: -360,
          MDT: -360,
          MST: -420,
          PDT: -420,
          PST: -480,
        };

      function Yn(e) {
        var t,
          n,
          r,
          s,
          i,
          o,
          a = e._i,
          l = _n.exec(a) || xn.exec(a);
        if (l) {
          for (g(e).iso = !0, t = 0, n = Sn.length; t < n; t++)
            if (Sn[t][1].exec(l[1])) {
              (s = Sn[t][0]), (r = !1 !== Sn[t][2]);
              break;
            }
          if (null == s) return void (e._isValid = !1);
          if (l[3]) {
            for (t = 0, n = Mn.length; t < n; t++)
              if (Mn[t][1].exec(l[3])) {
                i = (l[2] || " ") + Mn[t][0];
                break;
              }
            if (null == i) return void (e._isValid = !1);
          }
          if (!r && null != i) return void (e._isValid = !1);
          if (l[4]) {
            if (!bn.exec(l[4])) return void (e._isValid = !1);
            o = "Z";
          }
          (e._f = s + (i || "") + (o || "")), Gn(e);
        } else e._isValid = !1;
      }

      function Cn(e, t, n, r, s, i) {
        var o = [
          On(e),
          tt.indexOf(t),
          parseInt(n, 10),
          parseInt(r, 10),
          parseInt(s, 10),
        ];
        return i && o.push(parseInt(i, 10)), o;
      }

      function On(e) {
        var t = parseInt(e, 10);
        return t <= 49 ? 2e3 + t : t <= 999 ? 1900 + t : t;
      }

      function Pn(e) {
        return e
          .replace(/\([^)]*\)|[\n\t]/g, " ")
          .replace(/(\s\s+)/g, " ")
          .replace(/^\s\s*/, "")
          .replace(/\s\s*$/, "");
      }

      function An(e, t, n) {
        return (
          !e ||
          Nt.indexOf(e) === new Date(t[0], t[1], t[2]).getDay() ||
          ((g(n).weekdayMismatch = !0), (n._isValid = !1), !1)
        );
      }

      function Ln(e, t, n) {
        if (e) return Tn[e];
        if (t) return 0;
        var r = parseInt(n, 10),
          s = r % 100;
        return ((r - s) / 100) * 60 + s;
      }

      function Nn(e) {
        var t,
          n = Dn.exec(Pn(e._i));
        if (n) {
          if (((t = Cn(n[4], n[3], n[2], n[5], n[6], n[7])), !An(n[1], t, e)))
            return;
          (e._a = t),
            (e._tzm = Ln(n[8], n[9], n[10])),
            (e._d = kt.apply(null, e._a)),
            e._d.setUTCMinutes(e._d.getUTCMinutes() - e._tzm),
            (g(e).rfc2822 = !0);
        } else e._isValid = !1;
      }

      function Hn(e) {
        var t = $n.exec(e._i);
        null === t
          ? (Yn(e),
            !1 === e._isValid &&
              (delete e._isValid,
              Nn(e),
              !1 === e._isValid &&
                (delete e._isValid,
                e._strict ? (e._isValid = !1) : r.createFromInputFallback(e))))
          : (e._d = new Date(+t[1]));
      }

      function In(e, t, n) {
        return null != e ? e : null != t ? t : n;
      }

      function Wn(e) {
        var t = new Date(r.now());
        return e._useUTC
          ? [t.getUTCFullYear(), t.getUTCMonth(), t.getUTCDate()]
          : [t.getFullYear(), t.getMonth(), t.getDate()];
      }

      function Rn(e) {
        var t,
          n,
          r,
          s,
          i,
          o = [];
        if (!e._d) {
          for (
            r = Wn(e),
              e._w && null == e._a[ze] && null == e._a[Be] && Fn(e),
              null != e._dayOfYear &&
                ((i = In(e._a[je], r[je])),
                (e._dayOfYear > pt(i) || 0 === e._dayOfYear) &&
                  (g(e)._overflowDayOfYear = !0),
                (n = kt(i, 0, e._dayOfYear)),
                (e._a[Be] = n.getUTCMonth()),
                (e._a[ze] = n.getUTCDate())),
              t = 0;
            t < 3 && null == e._a[t];
            ++t
          )
            e._a[t] = o[t] = r[t];
          for (; t < 7; t++)
            e._a[t] = o[t] = null == e._a[t] ? (2 === t ? 1 : 0) : e._a[t];
          24 === e._a[Ue] &&
            0 === e._a[Ve] &&
            0 === e._a[Je] &&
            0 === e._a[Ke] &&
            ((e._nextDay = !0), (e._a[Ue] = 0)),
            (e._d = (e._useUTC ? kt : wt).apply(null, o)),
            (s = e._useUTC ? e._d.getUTCDay() : e._d.getDay()),
            null != e._tzm && e._d.setUTCMinutes(e._d.getUTCMinutes() - e._tzm),
            e._nextDay && (e._a[Ue] = 24),
            e._w &&
              void 0 !== e._w.d &&
              e._w.d !== s &&
              (g(e).weekdayMismatch = !0);
        }
      }

      function Fn(e) {
        var t, n, r, s, i, o, a, l, u;
        null != (t = e._w).GG || null != t.W || null != t.E
          ? ((i = 1),
            (o = 4),
            (n = In(t.GG, e._a[je], bt(Kn(), 1, 4).year)),
            (r = In(t.W, 1)),
            ((s = In(t.E, 1)) < 1 || s > 7) && (l = !0))
          : ((i = e._locale._week.dow),
            (o = e._locale._week.doy),
            (u = bt(Kn(), i, o)),
            (n = In(t.gg, e._a[je], u.year)),
            (r = In(t.w, u.week)),
            null != t.d
              ? ((s = t.d) < 0 || s > 6) && (l = !0)
              : null != t.e
              ? ((s = t.e + i), (t.e < 0 || t.e > 6) && (l = !0))
              : (s = i)),
          r < 1 || r > St(n, i, o)
            ? (g(e)._overflowWeeks = !0)
            : null != l
            ? (g(e)._overflowWeekday = !0)
            : ((a = xt(n, r, s, i, o)),
              (e._a[je] = a.year),
              (e._dayOfYear = a.dayOfYear));
      }

      function Gn(e) {
        if (e._f !== r.ISO_8601)
          if (e._f !== r.RFC_2822) {
            (e._a = []), (g(e).empty = !0);
            var t,
              n,
              s,
              i,
              o,
              a,
              l = "" + e._i,
              u = l.length,
              c = 0;
            for (
              s = B(e._f, e._locale).match(H) || [], t = 0;
              t < s.length;
              t++
            )
              (i = s[t]),
                (n = (l.match(Ne(i, e)) || [])[0]) &&
                  ((o = l.substr(0, l.indexOf(n))).length > 0 &&
                    g(e).unusedInput.push(o),
                  (l = l.slice(l.indexOf(n) + n.length)),
                  (c += n.length)),
                R[i]
                  ? (n ? (g(e).empty = !1) : g(e).unusedTokens.push(i),
                    Ge(i, n, e))
                  : e._strict && !n && g(e).unusedTokens.push(i);
            (g(e).charsLeftOver = u - c),
              l.length > 0 && g(e).unusedInput.push(l),
              e._a[Ue] <= 12 &&
                !0 === g(e).bigHour &&
                e._a[Ue] > 0 &&
                (g(e).bigHour = void 0),
              (g(e).parsedDateParts = e._a.slice(0)),
              (g(e).meridiem = e._meridiem),
              (e._a[Ue] = En(e._locale, e._a[Ue], e._meridiem)),
              null !== (a = g(e).era) &&
                (e._a[je] = e._locale.erasConvertYear(a, e._a[je])),
              Rn(e),
              kn(e);
          } else Nn(e);
        else Yn(e);
      }

      function En(e, t, n) {
        var r;
        return null == n
          ? t
          : null != e.meridiemHour
          ? e.meridiemHour(t, n)
          : null != e.isPM
          ? ((r = e.isPM(n)) && t < 12 && (t += 12),
            r || 12 !== t || (t = 0),
            t)
          : t;
      }

      function jn(e) {
        var t,
          n,
          r,
          s,
          i,
          o,
          a = !1;
        if (0 === e._f.length)
          return (g(e).invalidFormat = !0), void (e._d = new Date(NaN));
        for (s = 0; s < e._f.length; s++)
          (i = 0),
            (o = !1),
            (t = _({}, e)),
            null != e._useUTC && (t._useUTC = e._useUTC),
            (t._f = e._f[s]),
            Gn(t),
            y(t) && (o = !0),
            (i += g(t).charsLeftOver),
            (i += 10 * g(t).unusedTokens.length),
            (g(t).score = i),
            a
              ? i < r && ((r = i), (n = t))
              : (null == r || i < r || o) && ((r = i), (n = t), o && (a = !0));
        f(e, n || t);
      }

      function Bn(e) {
        if (!e._d) {
          var t = se(e._i),
            n = void 0 === t.day ? t.date : t.day;
          (e._a = h(
            [t.year, t.month, n, t.hour, t.minute, t.second, t.millisecond],
            function (e) {
              return e && parseInt(e, 10);
            }
          )),
            Rn(e);
        }
      }

      function zn(e) {
        var t = new x(kn(Un(e)));
        return t._nextDay && (t.add(1, "d"), (t._nextDay = void 0)), t;
      }

      function Un(e) {
        var t = e._i,
          n = e._f;
        return (
          (e._locale = e._locale || vn(e._l)),
          null === t || (void 0 === n && "" === t)
            ? v({
                nullInput: !0,
              })
            : ("string" == typeof t && (e._i = t = e._locale.preparse(t)),
              b(t)
                ? new x(kn(t))
                : (d(t) ? (e._d = t) : i(n) ? jn(e) : n ? Gn(e) : Vn(e),
                  y(e) || (e._d = null),
                  e))
        );
      }

      function Vn(e) {
        var t = e._i;
        u(t)
          ? (e._d = new Date(r.now()))
          : d(t)
          ? (e._d = new Date(t.valueOf()))
          : "string" == typeof t
          ? Hn(e)
          : i(t)
          ? ((e._a = h(t.slice(0), function (e) {
              return parseInt(e, 10);
            })),
            Rn(e))
          : o(t)
          ? Bn(e)
          : c(t)
          ? (e._d = new Date(t))
          : r.createFromInputFallback(e);
      }

      function Jn(e, t, n, r, s) {
        var a = {};
        return (
          (!0 !== t && !1 !== t) || ((r = t), (t = void 0)),
          (!0 !== n && !1 !== n) || ((r = n), (n = void 0)),
          ((o(e) && l(e)) || (i(e) && 0 === e.length)) && (e = void 0),
          (a._isAMomentObject = !0),
          (a._useUTC = a._isUTC = s),
          (a._l = n),
          (a._i = e),
          (a._f = t),
          (a._strict = r),
          zn(a)
        );
      }

      function Kn(e, t, n, r) {
        return Jn(e, t, n, r, !1);
      }
      (r.createFromInputFallback = M(
        "value provided is not in a recognized RFC2822 or ISO format. moment construction falls back to js Date(), which is not reliable across all browsers and versions. Non RFC2822/ISO date formats are discouraged. Please refer to http://momentjs.com/guides/#/warnings/js-date/ for more info.",
        function (e) {
          e._d = new Date(e._i + (e._useUTC ? " UTC" : ""));
        }
      )),
        (r.ISO_8601 = function () {}),
        (r.RFC_2822 = function () {});
      var Zn = M(
          "moment().min is deprecated, use moment.max instead. http://momentjs.com/guides/#/warnings/min-max/",
          function () {
            var e = Kn.apply(null, arguments);
            return this.isValid() && e.isValid() ? (e < this ? this : e) : v();
          }
        ),
        qn = M(
          "moment().max is deprecated, use moment.min instead. http://momentjs.com/guides/#/warnings/min-max/",
          function () {
            var e = Kn.apply(null, arguments);
            return this.isValid() && e.isValid() ? (e > this ? this : e) : v();
          }
        );

      function Xn(e, t) {
        var n, r;
        if ((1 === t.length && i(t[0]) && (t = t[0]), !t.length)) return Kn();
        for (n = t[0], r = 1; r < t.length; ++r)
          (t[r].isValid() && !t[r][e](n)) || (n = t[r]);
        return n;
      }

      function Qn() {
        return Xn("isBefore", [].slice.call(arguments, 0));
      }

      function er() {
        return Xn("isAfter", [].slice.call(arguments, 0));
      }
      var tr = function () {
          return Date.now ? Date.now() : +new Date();
        },
        nr = [
          "year",
          "quarter",
          "month",
          "week",
          "day",
          "hour",
          "minute",
          "second",
          "millisecond",
        ];

      function rr(e) {
        var t,
          n,
          r = !1;
        for (t in e)
          if (
            a(e, t) &&
            (-1 === Ee.call(nr, t) || (null != e[t] && isNaN(e[t])))
          )
            return !1;
        for (n = 0; n < nr.length; ++n)
          if (e[nr[n]]) {
            if (r) return !1;
            parseFloat(e[nr[n]]) !== ce(e[nr[n]]) && (r = !0);
          }
        return !0;
      }

      function sr() {
        return this._isValid;
      }

      function ir() {
        return Tr(NaN);
      }

      function or(e) {
        var t = se(e),
          n = t.year || 0,
          r = t.quarter || 0,
          s = t.month || 0,
          i = t.week || t.isoWeek || 0,
          o = t.day || 0,
          a = t.hour || 0,
          l = t.minute || 0,
          u = t.second || 0,
          c = t.millisecond || 0;
        (this._isValid = rr(t)),
          (this._milliseconds = +c + 1e3 * u + 6e4 * l + 1e3 * a * 60 * 60),
          (this._days = +o + 7 * i),
          (this._months = +s + 3 * r + 12 * n),
          (this._data = {}),
          (this._locale = vn()),
          this._bubble();
      }

      function ar(e) {
        return e instanceof or;
      }

      function lr(e) {
        return e < 0 ? -1 * Math.round(-1 * e) : Math.round(e);
      }

      function ur(e, t, n) {
        var r,
          s = Math.min(e.length, t.length),
          i = Math.abs(e.length - t.length),
          o = 0;
        for (r = 0; r < s; r++)
          ((n && e[r] !== t[r]) || (!n && ce(e[r]) !== ce(t[r]))) && o++;
        return o + i;
      }

      function cr(e, t) {
        F(e, 0, 0, function () {
          var e = this.utcOffset(),
            n = "+";
          return (
            e < 0 && ((e = -e), (n = "-")),
            n + N(~~(e / 60), 2) + t + N(~~e % 60, 2)
          );
        });
      }
      cr("Z", ":"),
        cr("ZZ", ""),
        Le("Z", Oe),
        Le("ZZ", Oe),
        Re(["Z", "ZZ"], function (e, t, n) {
          (n._useUTC = !0), (n._tzm = hr(Oe, e));
        });
      var dr = /([\+\-]|\d\d)/gi;

      function hr(e, t) {
        var n,
          r,
          s = (t || "").match(e);
        return null === s
          ? null
          : 0 ===
            (r =
              60 *
                (n = ((s[s.length - 1] || []) + "").match(dr) || [
                  "-",
                  0,
                  0,
                ])[1] +
              ce(n[2]))
          ? 0
          : "+" === n[0]
          ? r
          : -r;
      }

      function fr(e, t) {
        var n, s;
        return t._isUTC
          ? ((n = t.clone()),
            (s = (b(e) || d(e) ? e.valueOf() : Kn(e).valueOf()) - n.valueOf()),
            n._d.setTime(n._d.valueOf() + s),
            r.updateOffset(n, !1),
            n)
          : Kn(e).local();
      }

      function mr(e) {
        return -Math.round(e._d.getTimezoneOffset());
      }

      function pr(e, t, n) {
        var s,
          i = this._offset || 0;
        if (!this.isValid()) return null != e ? this : NaN;
        if (null != e) {
          if ("string" == typeof e) {
            if (null === (e = hr(Oe, e))) return this;
          } else Math.abs(e) < 16 && !n && (e *= 60);
          return (
            !this._isUTC && t && (s = mr(this)),
            (this._offset = e),
            (this._isUTC = !0),
            null != s && this.add(s, "m"),
            i !== e &&
              (!t || this._changeInProgress
                ? Ar(this, Tr(e - i, "m"), 1, !1)
                : this._changeInProgress ||
                  ((this._changeInProgress = !0),
                  r.updateOffset(this, !0),
                  (this._changeInProgress = null))),
            this
          );
        }
        return this._isUTC ? i : mr(this);
      }

      function gr(e, t) {
        return null != e
          ? ("string" != typeof e && (e = -e), this.utcOffset(e, t), this)
          : -this.utcOffset();
      }

      function yr(e) {
        return this.utcOffset(0, e);
      }

      function vr(e) {
        return (
          this._isUTC &&
            (this.utcOffset(0, e),
            (this._isUTC = !1),
            e && this.subtract(mr(this), "m")),
          this
        );
      }

      function wr() {
        if (null != this._tzm) this.utcOffset(this._tzm, !1, !0);
        else if ("string" == typeof this._i) {
          var e = hr(Ce, this._i);
          null != e ? this.utcOffset(e) : this.utcOffset(0, !0);
        }
        return this;
      }

      function kr(e) {
        return (
          !!this.isValid() &&
          ((e = e ? Kn(e).utcOffset() : 0), (this.utcOffset() - e) % 60 == 0)
        );
      }

      function _r() {
        return (
          this.utcOffset() > this.clone().month(0).utcOffset() ||
          this.utcOffset() > this.clone().month(5).utcOffset()
        );
      }

      function xr() {
        if (!u(this._isDSTShifted)) return this._isDSTShifted;
        var e,
          t = {};
        return (
          _(t, this),
          (t = Un(t))._a
            ? ((e = t._isUTC ? m(t._a) : Kn(t._a)),
              (this._isDSTShifted =
                this.isValid() && ur(t._a, e.toArray()) > 0))
            : (this._isDSTShifted = !1),
          this._isDSTShifted
        );
      }

      function br() {
        return !!this.isValid() && !this._isUTC;
      }

      function Sr() {
        return !!this.isValid() && this._isUTC;
      }

      function Mr() {
        return !!this.isValid() && this._isUTC && 0 === this._offset;
      }
      r.updateOffset = function () {};
      var $r = /^(-|\+)?(?:(\d*)[. ])?(\d+):(\d+)(?::(\d+)(\.\d*)?)?$/,
        Dr =
          /^(-|\+)?P(?:([-+]?[0-9,.]*)Y)?(?:([-+]?[0-9,.]*)M)?(?:([-+]?[0-9,.]*)W)?(?:([-+]?[0-9,.]*)D)?(?:T(?:([-+]?[0-9,.]*)H)?(?:([-+]?[0-9,.]*)M)?(?:([-+]?[0-9,.]*)S)?)?$/;

      function Tr(e, t) {
        var n,
          r,
          s,
          i = e,
          o = null;
        return (
          ar(e)
            ? (i = {
                ms: e._milliseconds,
                d: e._days,
                M: e._months,
              })
            : c(e) || !isNaN(+e)
            ? ((i = {}), t ? (i[t] = +e) : (i.milliseconds = +e))
            : (o = $r.exec(e))
            ? ((n = "-" === o[1] ? -1 : 1),
              (i = {
                y: 0,
                d: ce(o[ze]) * n,
                h: ce(o[Ue]) * n,
                m: ce(o[Ve]) * n,
                s: ce(o[Je]) * n,
                ms: ce(lr(1e3 * o[Ke])) * n,
              }))
            : (o = Dr.exec(e))
            ? ((n = "-" === o[1] ? -1 : 1),
              (i = {
                y: Yr(o[2], n),
                M: Yr(o[3], n),
                w: Yr(o[4], n),
                d: Yr(o[5], n),
                h: Yr(o[6], n),
                m: Yr(o[7], n),
                s: Yr(o[8], n),
              }))
            : null == i
            ? (i = {})
            : "object" == typeof i &&
              ("from" in i || "to" in i) &&
              ((s = Or(Kn(i.from), Kn(i.to))),
              ((i = {}).ms = s.milliseconds),
              (i.M = s.months)),
          (r = new or(i)),
          ar(e) && a(e, "_locale") && (r._locale = e._locale),
          ar(e) && a(e, "_isValid") && (r._isValid = e._isValid),
          r
        );
      }

      function Yr(e, t) {
        var n = e && parseFloat(e.replace(",", "."));
        return (isNaN(n) ? 0 : n) * t;
      }

      function Cr(e, t) {
        var n = {};
        return (
          (n.months = t.month() - e.month() + 12 * (t.year() - e.year())),
          e.clone().add(n.months, "M").isAfter(t) && --n.months,
          (n.milliseconds = +t - +e.clone().add(n.months, "M")),
          n
        );
      }

      function Or(e, t) {
        var n;
        return e.isValid() && t.isValid()
          ? ((t = fr(t, e)),
            e.isBefore(t)
              ? (n = Cr(e, t))
              : (((n = Cr(t, e)).milliseconds = -n.milliseconds),
                (n.months = -n.months)),
            n)
          : {
              milliseconds: 0,
              months: 0,
            };
      }

      function Pr(e, t) {
        return function (n, r) {
          var s;
          return (
            null === r ||
              isNaN(+r) ||
              (T(
                t,
                "moment()." +
                  t +
                  "(period, number) is deprecated. Please use moment()." +
                  t +
                  "(number, period). See http://momentjs.com/guides/#/warnings/add-inverted-param/ for more info."
              ),
              (s = n),
              (n = r),
              (r = s)),
            Ar(this, Tr(n, r), e),
            this
          );
        };
      }

      function Ar(e, t, n, s) {
        var i = t._milliseconds,
          o = lr(t._days),
          a = lr(t._months);
        e.isValid() &&
          ((s = null == s || s),
          a && ut(e, he(e, "Month") + a * n),
          o && fe(e, "Date", he(e, "Date") + o * n),
          i && e._d.setTime(e._d.valueOf() + i * n),
          s && r.updateOffset(e, o || a));
      }
      (Tr.fn = or.prototype), (Tr.invalid = ir);
      var Lr = Pr(1, "add"),
        Nr = Pr(-1, "subtract");

      function Hr(e) {
        return "string" == typeof e || e instanceof String;
      }

      function Ir(e) {
        return b(e) || d(e) || Hr(e) || c(e) || Rr(e) || Wr(e) || null == e;
      }

      function Wr(e) {
        var t,
          n,
          r = o(e) && !l(e),
          s = !1,
          i = [
            "years",
            "year",
            "y",
            "months",
            "month",
            "M",
            "days",
            "day",
            "d",
            "dates",
            "date",
            "D",
            "hours",
            "hour",
            "h",
            "minutes",
            "minute",
            "m",
            "seconds",
            "second",
            "s",
            "milliseconds",
            "millisecond",
            "ms",
          ];
        for (t = 0; t < i.length; t += 1) (n = i[t]), (s = s || a(e, n));
        return r && s;
      }

      function Rr(e) {
        var t = i(e),
          n = !1;
        return (
          t &&
            (n =
              0 ===
              e.filter(function (t) {
                return !c(t) && Hr(e);
              }).length),
          t && n
        );
      }

      function Fr(e) {
        var t,
          n,
          r = o(e) && !l(e),
          s = !1,
          i = [
            "sameDay",
            "nextDay",
            "lastDay",
            "nextWeek",
            "lastWeek",
            "sameElse",
          ];
        for (t = 0; t < i.length; t += 1) (n = i[t]), (s = s || a(e, n));
        return r && s;
      }

      function Gr(e, t) {
        var n = e.diff(t, "days", !0);
        return n < -6
          ? "sameElse"
          : n < -1
          ? "lastWeek"
          : n < 0
          ? "lastDay"
          : n < 1
          ? "sameDay"
          : n < 2
          ? "nextDay"
          : n < 7
          ? "nextWeek"
          : "sameElse";
      }

      function Er(e, t) {
        1 === arguments.length &&
          (arguments[0]
            ? Ir(arguments[0])
              ? ((e = arguments[0]), (t = void 0))
              : Fr(arguments[0]) && ((t = arguments[0]), (e = void 0))
            : ((e = void 0), (t = void 0)));
        var n = e || Kn(),
          s = fr(n, this).startOf("day"),
          i = r.calendarFormat(this, s) || "sameElse",
          o = t && (Y(t[i]) ? t[i].call(this, n) : t[i]);
        return this.format(o || this.localeData().calendar(i, this, Kn(n)));
      }

      function jr() {
        return new x(this);
      }

      function Br(e, t) {
        var n = b(e) ? e : Kn(e);
        return (
          !(!this.isValid() || !n.isValid()) &&
          ("millisecond" === (t = re(t) || "millisecond")
            ? this.valueOf() > n.valueOf()
            : n.valueOf() < this.clone().startOf(t).valueOf())
        );
      }

      function zr(e, t) {
        var n = b(e) ? e : Kn(e);
        return (
          !(!this.isValid() || !n.isValid()) &&
          ("millisecond" === (t = re(t) || "millisecond")
            ? this.valueOf() < n.valueOf()
            : this.clone().endOf(t).valueOf() < n.valueOf())
        );
      }

      function Ur(e, t, n, r) {
        var s = b(e) ? e : Kn(e),
          i = b(t) ? t : Kn(t);
        return (
          !!(this.isValid() && s.isValid() && i.isValid()) &&
          ("(" === (r = r || "()")[0]
            ? this.isAfter(s, n)
            : !this.isBefore(s, n)) &&
          (")" === r[1] ? this.isBefore(i, n) : !this.isAfter(i, n))
        );
      }

      function Vr(e, t) {
        var n,
          r = b(e) ? e : Kn(e);
        return (
          !(!this.isValid() || !r.isValid()) &&
          ("millisecond" === (t = re(t) || "millisecond")
            ? this.valueOf() === r.valueOf()
            : ((n = r.valueOf()),
              this.clone().startOf(t).valueOf() <= n &&
                n <= this.clone().endOf(t).valueOf()))
        );
      }

      function Jr(e, t) {
        return this.isSame(e, t) || this.isAfter(e, t);
      }

      function Kr(e, t) {
        return this.isSame(e, t) || this.isBefore(e, t);
      }

      function Zr(e, t, n) {
        var r, s, i;
        if (!this.isValid()) return NaN;
        if (!(r = fr(e, this)).isValid()) return NaN;
        switch (((s = 6e4 * (r.utcOffset() - this.utcOffset())), (t = re(t)))) {
          case "year":
            i = qr(this, r) / 12;
            break;
          case "month":
            i = qr(this, r);
            break;
          case "quarter":
            i = qr(this, r) / 3;
            break;
          case "second":
            i = (this - r) / 1e3;
            break;
          case "minute":
            i = (this - r) / 6e4;
            break;
          case "hour":
            i = (this - r) / 36e5;
            break;
          case "day":
            i = (this - r - s) / 864e5;
            break;
          case "week":
            i = (this - r - s) / 6048e5;
            break;
          default:
            i = this - r;
        }
        return n ? i : ue(i);
      }

      function qr(e, t) {
        if (e.date() < t.date()) return -qr(t, e);
        var n = 12 * (t.year() - e.year()) + (t.month() - e.month()),
          r = e.clone().add(n, "months");
        return (
          -(
            n +
            (t - r < 0
              ? (t - r) / (r - e.clone().add(n - 1, "months"))
              : (t - r) / (e.clone().add(n + 1, "months") - r))
          ) || 0
        );
      }

      function Xr() {
        return this.clone()
          .locale("en")
          .format("ddd MMM DD YYYY HH:mm:ss [GMT]ZZ");
      }

      function Qr(e) {
        if (!this.isValid()) return null;
        var t = !0 !== e,
          n = t ? this.clone().utc() : this;
        return n.year() < 0 || n.year() > 9999
          ? j(
              n,
              t
                ? "YYYYYY-MM-DD[T]HH:mm:ss.SSS[Z]"
                : "YYYYYY-MM-DD[T]HH:mm:ss.SSSZ"
            )
          : Y(Date.prototype.toISOString)
          ? t
            ? this.toDate().toISOString()
            : new Date(this.valueOf() + 60 * this.utcOffset() * 1e3)
                .toISOString()
                .replace("Z", j(n, "Z"))
          : j(
              n,
              t ? "YYYY-MM-DD[T]HH:mm:ss.SSS[Z]" : "YYYY-MM-DD[T]HH:mm:ss.SSSZ"
            );
      }

      function es() {
        if (!this.isValid()) return "moment.invalid(/* " + this._i + " */)";
        var e,
          t,
          n,
          r,
          s = "moment",
          i = "";
        return (
          this.isLocal() ||
            ((s = 0 === this.utcOffset() ? "moment.utc" : "moment.parseZone"),
            (i = "Z")),
          (e = "[" + s + '("]'),
          (t = 0 <= this.year() && this.year() <= 9999 ? "YYYY" : "YYYYYY"),
          (n = "-MM-DD[T]HH:mm:ss.SSS"),
          (r = i + '[")]'),
          this.format(e + t + n + r)
        );
      }

      function ts(e) {
        e || (e = this.isUtc() ? r.defaultFormatUtc : r.defaultFormat);
        var t = j(this, e);
        return this.localeData().postformat(t);
      }

      function ns(e, t) {
        return this.isValid() && ((b(e) && e.isValid()) || Kn(e).isValid())
          ? Tr({
              to: this,
              from: e,
            })
              .locale(this.locale())
              .humanize(!t)
          : this.localeData().invalidDate();
      }

      function rs(e) {
        return this.from(Kn(), e);
      }

      function ss(e, t) {
        return this.isValid() && ((b(e) && e.isValid()) || Kn(e).isValid())
          ? Tr({
              from: this,
              to: e,
            })
              .locale(this.locale())
              .humanize(!t)
          : this.localeData().invalidDate();
      }

      function is(e) {
        return this.to(Kn(), e);
      }

      function os(e) {
        var t;
        return void 0 === e
          ? this._locale._abbr
          : (null != (t = vn(e)) && (this._locale = t), this);
      }
      (r.defaultFormat = "YYYY-MM-DDTHH:mm:ssZ"),
        (r.defaultFormatUtc = "YYYY-MM-DDTHH:mm:ss[Z]");
      var as = M(
        "moment().lang() is deprecated. Instead, use moment().localeData() to get the language configuration. Use moment().locale() to change languages.",
        function (e) {
          return void 0 === e ? this.localeData() : this.locale(e);
        }
      );

      function ls() {
        return this._locale;
      }
      var us = 1e3,
        cs = 60 * us,
        ds = 60 * cs,
        hs = 3506328 * ds;

      function fs(e, t) {
        return ((e % t) + t) % t;
      }

      function ms(e, t, n) {
        return e < 100 && e >= 0
          ? new Date(e + 400, t, n) - hs
          : new Date(e, t, n).valueOf();
      }

      function ps(e, t, n) {
        return e < 100 && e >= 0
          ? Date.UTC(e + 400, t, n) - hs
          : Date.UTC(e, t, n);
      }

      function gs(e) {
        var t, n;
        if (void 0 === (e = re(e)) || "millisecond" === e || !this.isValid())
          return this;
        switch (((n = this._isUTC ? ps : ms), e)) {
          case "year":
            t = n(this.year(), 0, 1);
            break;
          case "quarter":
            t = n(this.year(), this.month() - (this.month() % 3), 1);
            break;
          case "month":
            t = n(this.year(), this.month(), 1);
            break;
          case "week":
            t = n(this.year(), this.month(), this.date() - this.weekday());
            break;
          case "isoWeek":
            t = n(
              this.year(),
              this.month(),
              this.date() - (this.isoWeekday() - 1)
            );
            break;
          case "day":
          case "date":
            t = n(this.year(), this.month(), this.date());
            break;
          case "hour":
            (t = this._d.valueOf()),
              (t -= fs(t + (this._isUTC ? 0 : this.utcOffset() * cs), ds));
            break;
          case "minute":
            (t = this._d.valueOf()), (t -= fs(t, cs));
            break;
          case "second":
            (t = this._d.valueOf()), (t -= fs(t, us));
        }
        return this._d.setTime(t), r.updateOffset(this, !0), this;
      }

      function ys(e) {
        var t, n;
        if (void 0 === (e = re(e)) || "millisecond" === e || !this.isValid())
          return this;
        switch (((n = this._isUTC ? ps : ms), e)) {
          case "year":
            t = n(this.year() + 1, 0, 1) - 1;
            break;
          case "quarter":
            t = n(this.year(), this.month() - (this.month() % 3) + 3, 1) - 1;
            break;
          case "month":
            t = n(this.year(), this.month() + 1, 1) - 1;
            break;
          case "week":
            t =
              n(this.year(), this.month(), this.date() - this.weekday() + 7) -
              1;
            break;
          case "isoWeek":
            t =
              n(
                this.year(),
                this.month(),
                this.date() - (this.isoWeekday() - 1) + 7
              ) - 1;
            break;
          case "day":
          case "date":
            t = n(this.year(), this.month(), this.date() + 1) - 1;
            break;
          case "hour":
            (t = this._d.valueOf()),
              (t +=
                ds - fs(t + (this._isUTC ? 0 : this.utcOffset() * cs), ds) - 1);
            break;
          case "minute":
            (t = this._d.valueOf()), (t += cs - fs(t, cs) - 1);
            break;
          case "second":
            (t = this._d.valueOf()), (t += us - fs(t, us) - 1);
        }
        return this._d.setTime(t), r.updateOffset(this, !0), this;
      }

      function vs() {
        return this._d.valueOf() - 6e4 * (this._offset || 0);
      }

      function ws() {
        return Math.floor(this.valueOf() / 1e3);
      }

      function ks() {
        return new Date(this.valueOf());
      }

      function _s() {
        var e = this;
        return [
          e.year(),
          e.month(),
          e.date(),
          e.hour(),
          e.minute(),
          e.second(),
          e.millisecond(),
        ];
      }

      function xs() {
        var e = this;
        return {
          years: e.year(),
          months: e.month(),
          date: e.date(),
          hours: e.hours(),
          minutes: e.minutes(),
          seconds: e.seconds(),
          milliseconds: e.milliseconds(),
        };
      }

      function bs() {
        return this.isValid() ? this.toISOString() : null;
      }

      function Ss() {
        return y(this);
      }

      function Ms() {
        return f({}, g(this));
      }

      function $s() {
        return g(this).overflow;
      }

      function Ds() {
        return {
          input: this._i,
          format: this._f,
          locale: this._locale,
          isUTC: this._isUTC,
          strict: this._strict,
        };
      }

      function Ts(e, t) {
        var n,
          s,
          i,
          o = this._eras || vn("en")._eras;
        for (n = 0, s = o.length; n < s; ++n)
          switch (
            ("string" == typeof o[n].since &&
              ((i = r(o[n].since).startOf("day")), (o[n].since = i.valueOf())),
            typeof o[n].until)
          ) {
            case "undefined":
              o[n].until = 1 / 0;
              break;
            case "string":
              (i = r(o[n].until).startOf("day").valueOf()),
                (o[n].until = i.valueOf());
          }
        return o;
      }

      function Ys(e, t, n) {
        var r,
          s,
          i,
          o,
          a,
          l = this.eras();
        for (e = e.toUpperCase(), r = 0, s = l.length; r < s; ++r)
          if (
            ((i = l[r].name.toUpperCase()),
            (o = l[r].abbr.toUpperCase()),
            (a = l[r].narrow.toUpperCase()),
            n)
          )
            switch (t) {
              case "N":
              case "NN":
              case "NNN":
                if (o === e) return l[r];
                break;
              case "NNNN":
                if (i === e) return l[r];
                break;
              case "NNNNN":
                if (a === e) return l[r];
            }
          else if ([i, o, a].indexOf(e) >= 0) return l[r];
      }

      function Cs(e, t) {
        var n = e.since <= e.until ? 1 : -1;
        return void 0 === t
          ? r(e.since).year()
          : r(e.since).year() + (t - e.offset) * n;
      }

      function Os() {
        var e,
          t,
          n,
          r = this.localeData().eras();
        for (e = 0, t = r.length; e < t; ++e) {
          if (
            ((n = this.clone().startOf("day").valueOf()),
            r[e].since <= n && n <= r[e].until)
          )
            return r[e].name;
          if (r[e].until <= n && n <= r[e].since) return r[e].name;
        }
        return "";
      }

      function Ps() {
        var e,
          t,
          n,
          r = this.localeData().eras();
        for (e = 0, t = r.length; e < t; ++e) {
          if (
            ((n = this.clone().startOf("day").valueOf()),
            r[e].since <= n && n <= r[e].until)
          )
            return r[e].narrow;
          if (r[e].until <= n && n <= r[e].since) return r[e].narrow;
        }
        return "";
      }

      function As() {
        var e,
          t,
          n,
          r = this.localeData().eras();
        for (e = 0, t = r.length; e < t; ++e) {
          if (
            ((n = this.clone().startOf("day").valueOf()),
            r[e].since <= n && n <= r[e].until)
          )
            return r[e].abbr;
          if (r[e].until <= n && n <= r[e].since) return r[e].abbr;
        }
        return "";
      }

      function Ls() {
        var e,
          t,
          n,
          s,
          i = this.localeData().eras();
        for (e = 0, t = i.length; e < t; ++e)
          if (
            ((n = i[e].since <= i[e].until ? 1 : -1),
            (s = this.clone().startOf("day").valueOf()),
            (i[e].since <= s && s <= i[e].until) ||
              (i[e].until <= s && s <= i[e].since))
          )
            return (this.year() - r(i[e].since).year()) * n + i[e].offset;
        return this.year();
      }

      function Ns(e) {
        return (
          a(this, "_erasNameRegex") || Es.call(this),
          e ? this._erasNameRegex : this._erasRegex
        );
      }

      function Hs(e) {
        return (
          a(this, "_erasAbbrRegex") || Es.call(this),
          e ? this._erasAbbrRegex : this._erasRegex
        );
      }

      function Is(e) {
        return (
          a(this, "_erasNarrowRegex") || Es.call(this),
          e ? this._erasNarrowRegex : this._erasRegex
        );
      }

      function Ws(e, t) {
        return t.erasAbbrRegex(e);
      }

      function Rs(e, t) {
        return t.erasNameRegex(e);
      }

      function Fs(e, t) {
        return t.erasNarrowRegex(e);
      }

      function Gs(e, t) {
        return t._eraYearOrdinalRegex || Te;
      }

      function Es() {
        var e,
          t,
          n = [],
          r = [],
          s = [],
          i = [],
          o = this.eras();
        for (e = 0, t = o.length; e < t; ++e)
          r.push(Ie(o[e].name)),
            n.push(Ie(o[e].abbr)),
            s.push(Ie(o[e].narrow)),
            i.push(Ie(o[e].name)),
            i.push(Ie(o[e].abbr)),
            i.push(Ie(o[e].narrow));
        (this._erasRegex = new RegExp("^(" + i.join("|") + ")", "i")),
          (this._erasNameRegex = new RegExp("^(" + r.join("|") + ")", "i")),
          (this._erasAbbrRegex = new RegExp("^(" + n.join("|") + ")", "i")),
          (this._erasNarrowRegex = new RegExp("^(" + s.join("|") + ")", "i"));
      }

      function js(e, t) {
        F(0, [e, e.length], 0, t);
      }

      function Bs(e) {
        return Zs.call(
          this,
          e,
          this.week(),
          this.weekday(),
          this.localeData()._week.dow,
          this.localeData()._week.doy
        );
      }

      function zs(e) {
        return Zs.call(this, e, this.isoWeek(), this.isoWeekday(), 1, 4);
      }

      function Us() {
        return St(this.year(), 1, 4);
      }

      function Vs() {
        return St(this.isoWeekYear(), 1, 4);
      }

      function Js() {
        var e = this.localeData()._week;
        return St(this.year(), e.dow, e.doy);
      }

      function Ks() {
        var e = this.localeData()._week;
        return St(this.weekYear(), e.dow, e.doy);
      }

      function Zs(e, t, n, r, s) {
        var i;
        return null == e
          ? bt(this, r, s).year
          : (t > (i = St(e, r, s)) && (t = i), qs.call(this, e, t, n, r, s));
      }

      function qs(e, t, n, r, s) {
        var i = xt(e, t, n, r, s),
          o = kt(i.year, 0, i.dayOfYear);
        return (
          this.year(o.getUTCFullYear()),
          this.month(o.getUTCMonth()),
          this.date(o.getUTCDate()),
          this
        );
      }

      function Xs(e) {
        return null == e
          ? Math.ceil((this.month() + 1) / 3)
          : this.month(3 * (e - 1) + (this.month() % 3));
      }
      F("N", 0, 0, "eraAbbr"),
        F("NN", 0, 0, "eraAbbr"),
        F("NNN", 0, 0, "eraAbbr"),
        F("NNNN", 0, 0, "eraName"),
        F("NNNNN", 0, 0, "eraNarrow"),
        F("y", ["y", 1], "yo", "eraYear"),
        F("y", ["yy", 2], 0, "eraYear"),
        F("y", ["yyy", 3], 0, "eraYear"),
        F("y", ["yyyy", 4], 0, "eraYear"),
        Le("N", Ws),
        Le("NN", Ws),
        Le("NNN", Ws),
        Le("NNNN", Rs),
        Le("NNNNN", Fs),
        Re(["N", "NN", "NNN", "NNNN", "NNNNN"], function (e, t, n, r) {
          var s = n._locale.erasParse(e, r, n._strict);
          s ? (g(n).era = s) : (g(n).invalidEra = e);
        }),
        Le("y", Te),
        Le("yy", Te),
        Le("yyy", Te),
        Le("yyyy", Te),
        Le("yo", Gs),
        Re(["y", "yy", "yyy", "yyyy"], je),
        Re(["yo"], function (e, t, n, r) {
          var s;
          n._locale._eraYearOrdinalRegex &&
            (s = e.match(n._locale._eraYearOrdinalRegex)),
            n._locale.eraYearOrdinalParse
              ? (t[je] = n._locale.eraYearOrdinalParse(e, s))
              : (t[je] = parseInt(e, 10));
        }),
        F(0, ["gg", 2], 0, function () {
          return this.weekYear() % 100;
        }),
        F(0, ["GG", 2], 0, function () {
          return this.isoWeekYear() % 100;
        }),
        js("gggg", "weekYear"),
        js("ggggg", "weekYear"),
        js("GGGG", "isoWeekYear"),
        js("GGGGG", "isoWeekYear"),
        ne("weekYear", "gg"),
        ne("isoWeekYear", "GG"),
        oe("weekYear", 1),
        oe("isoWeekYear", 1),
        Le("G", Ye),
        Le("g", Ye),
        Le("GG", xe, ve),
        Le("gg", xe, ve),
        Le("GGGG", $e, ke),
        Le("gggg", $e, ke),
        Le("GGGGG", De, _e),
        Le("ggggg", De, _e),
        Fe(["gggg", "ggggg", "GGGG", "GGGGG"], function (e, t, n, r) {
          t[r.substr(0, 2)] = ce(e);
        }),
        Fe(["gg", "GG"], function (e, t, n, s) {
          t[s] = r.parseTwoDigitYear(e);
        }),
        F("Q", 0, "Qo", "quarter"),
        ne("quarter", "Q"),
        oe("quarter", 7),
        Le("Q", ye),
        Re("Q", function (e, t) {
          t[Be] = 3 * (ce(e) - 1);
        }),
        F("D", ["DD", 2], "Do", "date"),
        ne("date", "D"),
        oe("date", 9),
        Le("D", xe),
        Le("DD", xe, ve),
        Le("Do", function (e, t) {
          return e
            ? t._dayOfMonthOrdinalParse || t._ordinalParse
            : t._dayOfMonthOrdinalParseLenient;
        }),
        Re(["D", "DD"], ze),
        Re("Do", function (e, t) {
          t[ze] = ce(e.match(xe)[0]);
        });
      var Qs = de("Date", !0);

      function ei(e) {
        var t =
          Math.round(
            (this.clone().startOf("day") - this.clone().startOf("year")) / 864e5
          ) + 1;
        return null == e ? t : this.add(e - t, "d");
      }
      F("DDD", ["DDDD", 3], "DDDo", "dayOfYear"),
        ne("dayOfYear", "DDD"),
        oe("dayOfYear", 4),
        Le("DDD", Me),
        Le("DDDD", we),
        Re(["DDD", "DDDD"], function (e, t, n) {
          n._dayOfYear = ce(e);
        }),
        F("m", ["mm", 2], 0, "minute"),
        ne("minute", "m"),
        oe("minute", 14),
        Le("m", xe),
        Le("mm", xe, ve),
        Re(["m", "mm"], Ve);
      var ti = de("Minutes", !1);
      F("s", ["ss", 2], 0, "second"),
        ne("second", "s"),
        oe("second", 15),
        Le("s", xe),
        Le("ss", xe, ve),
        Re(["s", "ss"], Je);
      var ni,
        ri,
        si = de("Seconds", !1);
      for (
        F("S", 0, 0, function () {
          return ~~(this.millisecond() / 100);
        }),
          F(0, ["SS", 2], 0, function () {
            return ~~(this.millisecond() / 10);
          }),
          F(0, ["SSS", 3], 0, "millisecond"),
          F(0, ["SSSS", 4], 0, function () {
            return 10 * this.millisecond();
          }),
          F(0, ["SSSSS", 5], 0, function () {
            return 100 * this.millisecond();
          }),
          F(0, ["SSSSSS", 6], 0, function () {
            return 1e3 * this.millisecond();
          }),
          F(0, ["SSSSSSS", 7], 0, function () {
            return 1e4 * this.millisecond();
          }),
          F(0, ["SSSSSSSS", 8], 0, function () {
            return 1e5 * this.millisecond();
          }),
          F(0, ["SSSSSSSSS", 9], 0, function () {
            return 1e6 * this.millisecond();
          }),
          ne("millisecond", "ms"),
          oe("millisecond", 16),
          Le("S", Me, ye),
          Le("SS", Me, ve),
          Le("SSS", Me, we),
          ni = "SSSS";
        ni.length <= 9;
        ni += "S"
      )
        Le(ni, Te);

      function ii(e, t) {
        t[Ke] = ce(1e3 * ("0." + e));
      }
      for (ni = "S"; ni.length <= 9; ni += "S") Re(ni, ii);

      function oi() {
        return this._isUTC ? "UTC" : "";
      }

      function ai() {
        return this._isUTC ? "Coordinated Universal Time" : "";
      }
      (ri = de("Milliseconds", !1)),
        F("z", 0, 0, "zoneAbbr"),
        F("zz", 0, 0, "zoneName");
      var li = x.prototype;

      function ui(e) {
        return Kn(1e3 * e);
      }

      function ci() {
        return Kn.apply(null, arguments).parseZone();
      }

      function di(e) {
        return e;
      }
      (li.add = Lr),
        (li.calendar = Er),
        (li.clone = jr),
        (li.diff = Zr),
        (li.endOf = ys),
        (li.format = ts),
        (li.from = ns),
        (li.fromNow = rs),
        (li.to = ss),
        (li.toNow = is),
        (li.get = me),
        (li.invalidAt = $s),
        (li.isAfter = Br),
        (li.isBefore = zr),
        (li.isBetween = Ur),
        (li.isSame = Vr),
        (li.isSameOrAfter = Jr),
        (li.isSameOrBefore = Kr),
        (li.isValid = Ss),
        (li.lang = as),
        (li.locale = os),
        (li.localeData = ls),
        (li.max = qn),
        (li.min = Zn),
        (li.parsingFlags = Ms),
        (li.set = pe),
        (li.startOf = gs),
        (li.subtract = Nr),
        (li.toArray = _s),
        (li.toObject = xs),
        (li.toDate = ks),
        (li.toISOString = Qr),
        (li.inspect = es),
        "undefined" != typeof Symbol &&
          null != Symbol.for &&
          (li[Symbol.for("nodejs.util.inspect.custom")] = function () {
            return "Moment<" + this.format() + ">";
          }),
        (li.toJSON = bs),
        (li.toString = Xr),
        (li.unix = ws),
        (li.valueOf = vs),
        (li.creationData = Ds),
        (li.eraName = Os),
        (li.eraNarrow = Ps),
        (li.eraAbbr = As),
        (li.eraYear = Ls),
        (li.year = gt),
        (li.isLeapYear = yt),
        (li.weekYear = Bs),
        (li.isoWeekYear = zs),
        (li.quarter = li.quarters = Xs),
        (li.month = ct),
        (li.daysInMonth = dt),
        (li.week = li.weeks = Yt),
        (li.isoWeek = li.isoWeeks = Ct),
        (li.weeksInYear = Js),
        (li.weeksInWeekYear = Ks),
        (li.isoWeeksInYear = Us),
        (li.isoWeeksInISOWeekYear = Vs),
        (li.date = Qs),
        (li.day = li.days = zt),
        (li.weekday = Ut),
        (li.isoWeekday = Vt),
        (li.dayOfYear = ei),
        (li.hour = li.hours = sn),
        (li.minute = li.minutes = ti),
        (li.second = li.seconds = si),
        (li.millisecond = li.milliseconds = ri),
        (li.utcOffset = pr),
        (li.utc = yr),
        (li.local = vr),
        (li.parseZone = wr),
        (li.hasAlignedHourOffset = kr),
        (li.isDST = _r),
        (li.isLocal = br),
        (li.isUtcOffset = Sr),
        (li.isUtc = Mr),
        (li.isUTC = Mr),
        (li.zoneAbbr = oi),
        (li.zoneName = ai),
        (li.dates = M("dates accessor is deprecated. Use date instead.", Qs)),
        (li.months = M("months accessor is deprecated. Use month instead", ct)),
        (li.years = M("years accessor is deprecated. Use year instead", gt)),
        (li.zone = M(
          "moment().zone is deprecated, use moment().utcOffset instead. http://momentjs.com/guides/#/warnings/zone/",
          gr
        )),
        (li.isDSTShifted = M(
          "isDSTShifted is deprecated. See http://momentjs.com/guides/#/warnings/dst-shifted/ for more information",
          xr
        ));
      var hi = P.prototype;

      function fi(e, t, n, r) {
        var s = vn(),
          i = m().set(r, t);
        return s[n](i, e);
      }

      function mi(e, t, n) {
        if ((c(e) && ((t = e), (e = void 0)), (e = e || ""), null != t))
          return fi(e, t, n, "month");
        var r,
          s = [];
        for (r = 0; r < 12; r++) s[r] = fi(e, r, n, "month");
        return s;
      }

      function pi(e, t, n, r) {
        "boolean" == typeof e
          ? (c(t) && ((n = t), (t = void 0)), (t = t || ""))
          : ((n = t = e),
            (e = !1),
            c(t) && ((n = t), (t = void 0)),
            (t = t || ""));
        var s,
          i = vn(),
          o = e ? i._week.dow : 0,
          a = [];
        if (null != n) return fi(t, (n + o) % 7, r, "day");
        for (s = 0; s < 7; s++) a[s] = fi(t, (s + o) % 7, r, "day");
        return a;
      }

      function gi(e, t) {
        return mi(e, t, "months");
      }

      function yi(e, t) {
        return mi(e, t, "monthsShort");
      }

      function vi(e, t, n) {
        return pi(e, t, n, "weekdays");
      }

      function wi(e, t, n) {
        return pi(e, t, n, "weekdaysShort");
      }

      function ki(e, t, n) {
        return pi(e, t, n, "weekdaysMin");
      }
      (hi.calendar = L),
        (hi.longDateFormat = U),
        (hi.invalidDate = J),
        (hi.ordinal = q),
        (hi.preparse = di),
        (hi.postformat = di),
        (hi.relativeTime = Q),
        (hi.pastFuture = ee),
        (hi.set = C),
        (hi.eras = Ts),
        (hi.erasParse = Ys),
        (hi.erasConvertYear = Cs),
        (hi.erasAbbrRegex = Hs),
        (hi.erasNameRegex = Ns),
        (hi.erasNarrowRegex = Is),
        (hi.months = it),
        (hi.monthsShort = ot),
        (hi.monthsParse = lt),
        (hi.monthsRegex = ft),
        (hi.monthsShortRegex = ht),
        (hi.week = Mt),
        (hi.firstDayOfYear = Tt),
        (hi.firstDayOfWeek = Dt),
        (hi.weekdays = Ft),
        (hi.weekdaysMin = Et),
        (hi.weekdaysShort = Gt),
        (hi.weekdaysParse = Bt),
        (hi.weekdaysRegex = Jt),
        (hi.weekdaysShortRegex = Kt),
        (hi.weekdaysMinRegex = Zt),
        (hi.isPM = nn),
        (hi.meridiem = on),
        pn("en", {
          eras: [
            {
              since: "0001-01-01",
              until: 1 / 0,
              offset: 1,
              name: "Anno Domini",
              narrow: "AD",
              abbr: "AD",
            },
            {
              since: "0000-12-31",
              until: -1 / 0,
              offset: 1,
              name: "Before Christ",
              narrow: "BC",
              abbr: "BC",
            },
          ],
          dayOfMonthOrdinalParse: /\d{1,2}(th|st|nd|rd)/,
          ordinal: function (e) {
            var t = e % 10;
            return (
              e +
              (1 === ce((e % 100) / 10)
                ? "th"
                : 1 === t
                ? "st"
                : 2 === t
                ? "nd"
                : 3 === t
                ? "rd"
                : "th")
            );
          },
        }),
        (r.lang = M(
          "moment.lang is deprecated. Use moment.locale instead.",
          pn
        )),
        (r.langData = M(
          "moment.langData is deprecated. Use moment.localeData instead.",
          vn
        ));
      var _i = Math.abs;

      function xi() {
        var e = this._data;
        return (
          (this._milliseconds = _i(this._milliseconds)),
          (this._days = _i(this._days)),
          (this._months = _i(this._months)),
          (e.milliseconds = _i(e.milliseconds)),
          (e.seconds = _i(e.seconds)),
          (e.minutes = _i(e.minutes)),
          (e.hours = _i(e.hours)),
          (e.months = _i(e.months)),
          (e.years = _i(e.years)),
          this
        );
      }

      function bi(e, t, n, r) {
        var s = Tr(t, n);
        return (
          (e._milliseconds += r * s._milliseconds),
          (e._days += r * s._days),
          (e._months += r * s._months),
          e._bubble()
        );
      }

      function Si(e, t) {
        return bi(this, e, t, 1);
      }

      function Mi(e, t) {
        return bi(this, e, t, -1);
      }

      function $i(e) {
        return e < 0 ? Math.floor(e) : Math.ceil(e);
      }

      function Di() {
        var e,
          t,
          n,
          r,
          s,
          i = this._milliseconds,
          o = this._days,
          a = this._months,
          l = this._data;
        return (
          (i >= 0 && o >= 0 && a >= 0) ||
            (i <= 0 && o <= 0 && a <= 0) ||
            ((i += 864e5 * $i(Yi(a) + o)), (o = 0), (a = 0)),
          (l.milliseconds = i % 1e3),
          (e = ue(i / 1e3)),
          (l.seconds = e % 60),
          (t = ue(e / 60)),
          (l.minutes = t % 60),
          (n = ue(t / 60)),
          (l.hours = n % 24),
          (o += ue(n / 24)),
          (a += s = ue(Ti(o))),
          (o -= $i(Yi(s))),
          (r = ue(a / 12)),
          (a %= 12),
          (l.days = o),
          (l.months = a),
          (l.years = r),
          this
        );
      }

      function Ti(e) {
        return (4800 * e) / 146097;
      }

      function Yi(e) {
        return (146097 * e) / 4800;
      }

      function Ci(e) {
        if (!this.isValid()) return NaN;
        var t,
          n,
          r = this._milliseconds;
        if ("month" === (e = re(e)) || "quarter" === e || "year" === e)
          switch (
            ((t = this._days + r / 864e5), (n = this._months + Ti(t)), e)
          ) {
            case "month":
              return n;
            case "quarter":
              return n / 3;
            case "year":
              return n / 12;
          }
        else
          switch (((t = this._days + Math.round(Yi(this._months))), e)) {
            case "week":
              return t / 7 + r / 6048e5;
            case "day":
              return t + r / 864e5;
            case "hour":
              return 24 * t + r / 36e5;
            case "minute":
              return 1440 * t + r / 6e4;
            case "second":
              return 86400 * t + r / 1e3;
            case "millisecond":
              return Math.floor(864e5 * t) + r;
            default:
              throw new Error("Unknown unit " + e);
          }
      }

      function Oi() {
        return this.isValid()
          ? this._milliseconds +
              864e5 * this._days +
              (this._months % 12) * 2592e6 +
              31536e6 * ce(this._months / 12)
          : NaN;
      }

      function Pi(e) {
        return function () {
          return this.as(e);
        };
      }
      var Ai = Pi("ms"),
        Li = Pi("s"),
        Ni = Pi("m"),
        Hi = Pi("h"),
        Ii = Pi("d"),
        Wi = Pi("w"),
        Ri = Pi("M"),
        Fi = Pi("Q"),
        Gi = Pi("y");

      function Ei() {
        return Tr(this);
      }

      function ji(e) {
        return (e = re(e)), this.isValid() ? this[e + "s"]() : NaN;
      }

      function Bi(e) {
        return function () {
          return this.isValid() ? this._data[e] : NaN;
        };
      }
      var zi = Bi("milliseconds"),
        Ui = Bi("seconds"),
        Vi = Bi("minutes"),
        Ji = Bi("hours"),
        Ki = Bi("days"),
        Zi = Bi("months"),
        qi = Bi("years");

      function Xi() {
        return ue(this.days() / 7);
      }
      var Qi = Math.round,
        eo = {
          ss: 44,
          s: 45,
          m: 45,
          h: 22,
          d: 26,
          w: null,
          M: 11,
        };

      function to(e, t, n, r, s) {
        return s.relativeTime(t || 1, !!n, e, r);
      }

      function no(e, t, n, r) {
        var s = Tr(e).abs(),
          i = Qi(s.as("s")),
          o = Qi(s.as("m")),
          a = Qi(s.as("h")),
          l = Qi(s.as("d")),
          u = Qi(s.as("M")),
          c = Qi(s.as("w")),
          d = Qi(s.as("y")),
          h =
            (i <= n.ss && ["s", i]) ||
            (i < n.s && ["ss", i]) ||
            (o <= 1 && ["m"]) ||
            (o < n.m && ["mm", o]) ||
            (a <= 1 && ["h"]) ||
            (a < n.h && ["hh", a]) ||
            (l <= 1 && ["d"]) ||
            (l < n.d && ["dd", l]);
        return (
          null != n.w && (h = h || (c <= 1 && ["w"]) || (c < n.w && ["ww", c])),
          ((h = h ||
            (u <= 1 && ["M"]) ||
            (u < n.M && ["MM", u]) ||
            (d <= 1 && ["y"]) || ["yy", d])[2] = t),
          (h[3] = +e > 0),
          (h[4] = r),
          to.apply(null, h)
        );
      }

      function ro(e) {
        return void 0 === e ? Qi : "function" == typeof e && ((Qi = e), !0);
      }

      function so(e, t) {
        return (
          void 0 !== eo[e] &&
          (void 0 === t
            ? eo[e]
            : ((eo[e] = t), "s" === e && (eo.ss = t - 1), !0))
        );
      }

      function io(e, t) {
        if (!this.isValid()) return this.localeData().invalidDate();
        var n,
          r,
          s = !1,
          i = eo;
        return (
          "object" == typeof e && ((t = e), (e = !1)),
          "boolean" == typeof e && (s = e),
          "object" == typeof t &&
            ((i = Object.assign({}, eo, t)),
            null != t.s && null == t.ss && (i.ss = t.s - 1)),
          (r = no(this, !s, i, (n = this.localeData()))),
          s && (r = n.pastFuture(+this, r)),
          n.postformat(r)
        );
      }
      var oo = Math.abs;

      function ao(e) {
        return (e > 0) - (e < 0) || +e;
      }

      function lo() {
        if (!this.isValid()) return this.localeData().invalidDate();
        var e,
          t,
          n,
          r,
          s,
          i,
          o,
          a,
          l = oo(this._milliseconds) / 1e3,
          u = oo(this._days),
          c = oo(this._months),
          d = this.asSeconds();
        return d
          ? ((e = ue(l / 60)),
            (t = ue(e / 60)),
            (l %= 60),
            (e %= 60),
            (n = ue(c / 12)),
            (c %= 12),
            (r = l ? l.toFixed(3).replace(/\.?0+$/, "") : ""),
            (s = d < 0 ? "-" : ""),
            (i = ao(this._months) !== ao(d) ? "-" : ""),
            (o = ao(this._days) !== ao(d) ? "-" : ""),
            (a = ao(this._milliseconds) !== ao(d) ? "-" : ""),
            s +
              "P" +
              (n ? i + n + "Y" : "") +
              (c ? i + c + "M" : "") +
              (u ? o + u + "D" : "") +
              (t || e || l ? "T" : "") +
              (t ? a + t + "H" : "") +
              (e ? a + e + "M" : "") +
              (l ? a + r + "S" : ""))
          : "P0D";
      }
      var uo = or.prototype;
      return (
        (uo.isValid = sr),
        (uo.abs = xi),
        (uo.add = Si),
        (uo.subtract = Mi),
        (uo.as = Ci),
        (uo.asMilliseconds = Ai),
        (uo.asSeconds = Li),
        (uo.asMinutes = Ni),
        (uo.asHours = Hi),
        (uo.asDays = Ii),
        (uo.asWeeks = Wi),
        (uo.asMonths = Ri),
        (uo.asQuarters = Fi),
        (uo.asYears = Gi),
        (uo.valueOf = Oi),
        (uo._bubble = Di),
        (uo.clone = Ei),
        (uo.get = ji),
        (uo.milliseconds = zi),
        (uo.seconds = Ui),
        (uo.minutes = Vi),
        (uo.hours = Ji),
        (uo.days = Ki),
        (uo.weeks = Xi),
        (uo.months = Zi),
        (uo.years = qi),
        (uo.humanize = io),
        (uo.toISOString = lo),
        (uo.toString = lo),
        (uo.toJSON = lo),
        (uo.locale = os),
        (uo.localeData = ls),
        (uo.toIsoString = M(
          "toIsoString() is deprecated. Please use toISOString() instead (notice the capitals)",
          lo
        )),
        (uo.lang = as),
        F("X", 0, 0, "unix"),
        F("x", 0, 0, "valueOf"),
        Le("x", Ye),
        Le("X", Pe),
        Re("X", function (e, t, n) {
          n._d = new Date(1e3 * parseFloat(e));
        }),
        Re("x", function (e, t, n) {
          n._d = new Date(ce(e));
        }),
        //! moment.js
        (r.version = "2.29.1"),
        s(Kn),
        (r.fn = li),
        (r.min = Qn),
        (r.max = er),
        (r.now = tr),
        (r.utc = m),
        (r.unix = ui),
        (r.months = gi),
        (r.isDate = d),
        (r.locale = pn),
        (r.invalid = v),
        (r.duration = Tr),
        (r.isMoment = b),
        (r.weekdays = vi),
        (r.parseZone = ci),
        (r.localeData = vn),
        (r.isDuration = ar),
        (r.monthsShort = yi),
        (r.weekdaysMin = ki),
        (r.defineLocale = gn),
        (r.updateLocale = yn),
        (r.locales = wn),
        (r.weekdaysShort = wi),
        (r.normalizeUnits = re),
        (r.relativeTimeRounding = ro),
        (r.relativeTimeThreshold = so),
        (r.calendarFormat = Gr),
        (r.prototype = li),
        (r.HTML5_FMT = {
          DATETIME_LOCAL: "YYYY-MM-DDTHH:mm",
          DATETIME_LOCAL_SECONDS: "YYYY-MM-DDTHH:mm:ss",
          DATETIME_LOCAL_MS: "YYYY-MM-DDTHH:mm:ss.SSS",
          DATE: "YYYY-MM-DD",
          TIME: "HH:mm",
          TIME_SECONDS: "HH:mm:ss",
          TIME_MS: "HH:mm:ss.SSS",
          WEEK: "GGGG-[W]WW",
          MONTH: "YYYY-MM",
        }),
        r
      );
    })();
  });
  const Cn = ue(
      songs.map(song => song.answer)
    ),
    On = {
      subscribe: ue(
        songs,
        Pn
      ).subscribe,
    };
  var Pn;
  const { document: An, window: Ln } = X;

  function Nn(e) {
    let t, n;
    return (
      (t = new Lt({
        props: {
          hasFrame: e[10].hasFrame,
          title: e[10].title,
          $$slots: {
            default: [Fn],
          },
          $$scope: {
            ctx: e,
          },
        },
      })),
      t.$on("close", e[20]),
      {
        c() {
          Q(t.$$.fragment);
        },
        m(e, r) {
          ee(t, e, r), (n = !0);
        },
        p(e, n) {
          const r = {};
          1024 & n[0] && (r.hasFrame = e[10].hasFrame),
            1024 & n[0] && (r.title = e[10].title),
            (1392 & n[0]) | (8 & n[1]) &&
              (r.$$scope = {
                dirty: n,
                ctx: e,
              }),
            t.$set(r);
        },
        i(e) {
          n || (Z(t.$$.fragment, e), (n = !0));
        },
        o(e) {
          q(t.$$.fragment, e), (n = !1);
        },
        d(e) {
          te(t, e);
        },
      }
    );
  }

  function Hn(t) {
    let n, r;
    return (
      (n = new vn({})),
      n.$on("close", t[19]),
      {
        c() {
          Q(n.$$.fragment);
        },
        m(e, t) {
          ee(n, e, t), (r = !0);
        },
        p: e,
        i(e) {
          r || (Z(n.$$.fragment, e), (r = !0));
        },
        o(e) {
          q(n.$$.fragment, e), (r = !1);
        },
        d(e) {
          te(n, e);
        },
      }
    );
  }

  function In(e) {
    let t, n;
    return (
      (t = new Tn({
        props: {
          userStats: e[4],
          config: Vt,
          isPrime: e[8].isPrime,
          daysSince: e[11],
          todaysScore: e[6].length,
          guessRef: e[5].gotCorrect ? e[6].length + 1 : 0,
          hasFinished: e[5].hasFinished,
        },
      })),
      {
        c() {
          Q(t.$$.fragment);
        },
        m(e, r) {
          ee(t, e, r), (n = !0);
        },
        p(e, n) {
          const r = {};
          16 & n[0] && (r.userStats = e[4]),
            256 & n[0] && (r.isPrime = e[8].isPrime),
            64 & n[0] && (r.todaysScore = e[6].length),
            96 & n[0] && (r.guessRef = e[5].gotCorrect ? e[6].length + 1 : 0),
            32 & n[0] && (r.hasFinished = e[5].hasFinished),
            t.$set(r);
        },
        i(e) {
          n || (Z(t.$$.fragment, e), (n = !0));
        },
        o(e) {
          q(t.$$.fragment, e), (n = !1);
        },
        d(e) {
          te(t, e);
        },
      }
    );
  }

  function Wn(t) {
    let n, r;
    return (
      (n = new Ut({})),
      {
        c() {
          Q(n.$$.fragment);
        },
        m(e, t) {
          ee(n, e, t), (r = !0);
        },
        p: e,
        i(e) {
          r || (Z(n.$$.fragment, e), (r = !0));
        },
        o(e) {
          q(n.$$.fragment, e), (r = !1);
        },
        d(e) {
          te(n, e);
        },
      }
    );
  }

  function Rn(t) {
    let n, r;
    return (
      (n = new Ht({})),
      {
        c() {
          Q(n.$$.fragment);
        },
        m(e, t) {
          ee(n, e, t), (r = !0);
        },
        p: e,
        i(e) {
          r || (Z(n.$$.fragment, e), (r = !0));
        },
        o(e) {
          q(n.$$.fragment, e), (r = !1);
        },
        d(e) {
          te(n, e);
        },
      }
    );
  }

  function Fn(e) {
    let t, n, r, s;
    const i = [Rn, Wn, In, Hn],
      o = [];

    function a(e, t) {
      return "info" == e[10].name
        ? 0
        : "donate" == e[10].name
        ? 1
        : "results" == e[10].name
        ? 2
        : "help" == e[10].name
        ? 3
        : -1;
    }
    return (
      ~(t = a(e)) && (n = o[t] = i[t](e)),
      {
        c() {
          n && n.c(), (r = b());
        },
        m(e, n) {
          ~t && o[t].m(e, n), g(e, r, n), (s = !0);
        },
        p(e, s) {
          let l = t;
          (t = a(e)),
            t === l
              ? ~t && o[t].p(e, s)
              : (n &&
                  (J(),
                  q(o[l], 1, 1, () => {
                    o[l] = null;
                  }),
                  K()),
                ~t
                  ? ((n = o[t]),
                    n ? n.p(e, s) : ((n = o[t] = i[t](e)), n.c()),
                    Z(n, 1),
                    n.m(r.parentNode, r))
                  : (n = null));
        },
        i(e) {
          s || (Z(n), (s = !0));
        },
        o(e) {
          q(n), (s = !1);
        },
        d(e) {
          ~t && o[t].d(e), e && y(r);
        },
      }
    );
  }

  function Gn(e) {
    let t, n, r;

    function s(t) {
      e[23](t);
    }
    let i = {
      isPrime: e[8].isPrime,
      config: Vt,
      allOptions: e[9],
      currentAttempt: e[6].length + 1,
    };
    return (
      void 0 !== e[7] && (i.guessInput = e[7]),
      (t = new Yt({
        props: i,
      })),
      e[22](t),
      H.push(() =>
        (function (e, t, n) {
          const r = e.$$.props[t];
          void 0 !== r && ((e.$$.bound[r] = n), n(e.$$.ctx[r]));
        })(t, "guessInput", s)
      ),
      t.$on("guess", e[15]),
      {
        c() {
          Q(t.$$.fragment);
        },
        m(e, n) {
          ee(t, e, n), (r = !0);
        },
        p(e, r) {
          const s = {};
          var i;
          256 & r[0] && (s.isPrime = e[8].isPrime),
            512 & r[0] && (s.allOptions = e[9]),
            64 & r[0] && (s.currentAttempt = e[6].length + 1),
            !n &&
              128 & r[0] &&
              ((n = !0),
              (s.guessInput = e[7]),
              (i = () => (n = !1)),
              W.push(i)),
            t.$set(s);
        },
        i(e) {
          r || (Z(t.$$.fragment, e), (r = !0));
        },
        o(e) {
          q(t.$$.fragment, e), (r = !1);
        },
        d(n) {
          e[22](null), te(t, n);
        },
      }
    );
  }

  function En(e) {
    let t, n, s, i, o, a, l, u, c, d, h, f, m, v, k, _, b, $, D, Y, C, O, P, A;
    G(e[18]),
      (l = new me({
        props: {
          properties: ["G-VC91QPG37E"],
        },
      }));
    let L = e[10].isActive && Nn(e);
    (f = new xe({})),
      f.$on("modal", e[16]),
      (_ = new Ie({
        props: {
          userGuesses: e[6],
          maxAttempts: Vt.maxAttempts,
          currentHeardle: e[2],
          todaysGame: e[5],
        },
      })),
      ($ = new mn({
        props: {
          config: Vt,
          userGuesses: e[6],
          currentHeardle: e[2],
          hasFinished: e[5].hasFinished,
          gotCorrect: e[5].gotCorrect,
          isPrime: e[8].isPrime,
          guessRef: e[5].gotCorrect ? e[6].length : 0,
        },
      }));
    let N = {
      config: Vt,
      gameState: e[8],
      currentHeardle: e[2],
      trackDuration: e[2].duration,
      currentAttempt: e[6].length + 1,
    };
    //console.log(N); // show the game debug info
    (Y = new gt({
      props: N,
    })),
      e[21](Y),
      Y.$on("updateSong", e[13]),
      Y.$on("updatePlayerState", e[14]);
    let H = !e[5].hasFinished && e[8].gameIsActive && Gn(e);
    return {
      c() {
        (t = w("meta")),
          (n = w("link")),
          (s = w("link")),
          (i = w("link")),
          (o = w("link")),
          (a = x()),
          Q(l.$$.fragment),
          (u = x()),
          (c = w("main")),
          L && L.c(),
          (d = x()),
          (h = w("div")),
          Q(f.$$.fragment),
          (m = x()),
          (v = w("div")),
          (k = w("div")),
          Q(_.$$.fragment),
          (b = x()),
          Q($.$$.fragment),
          (D = x()),
          Q(Y.$$.fragment),
          (C = x()),
          H && H.c(),
          (An.title = "K-pop Girl Group Heardle"),
          M(t, "name", "description"),
          M(
            t,
            "content",
            "Guess the K-pop Girl Group song from the intro in as few tries as possible"
          ),
          M(n, "rel", "apple-touch-icon"),
          M(n, "sizes", "180x180"),
          M(n, "href", "/apple-touch-icon.png"),
          M(s, "rel", "icon"),
          M(s, "type", "image/png"),
          M(s, "sizes", "32x32"),
          M(s, "href", "/favicon-32x32.png"),
          M(i, "rel", "icon"),
          M(i, "type", "image/png"),
          M(i, "sizes", "16x16"),
          M(i, "href", "/favicon-16x16.png"),
          M(o, "rel", "manifest"),
          M(o, "href", "/site.webmanifest"),
          M(h, "class", "flex-none"),
          M(
            k,
            "class",
            "max-w-screen-sm w-full mx-auto h-full flex flex-col justify-between overflow-auto"
          ),
          M(v, "class", "w-full flex flex-col flex-grow relative"),
          M(
            c,
            "class",
            "bg-custom-bg text-custom-fg overflow-auto flex flex-col"
          ),
          T(c, "height", e[3] + "px");
      },
      m(r, y) {
        p(An.head, t),
          p(An.head, n),
          p(An.head, s),
          p(An.head, i),
          p(An.head, o),
          g(r, a, y),
          ee(l, r, y),
          g(r, u, y),
          g(r, c, y),
          L && L.m(c, null),
          p(c, d),
          p(c, h),
          ee(f, h, null),
          p(c, m),
          p(c, v),
          p(v, k),
          ee(_, k, null),
          p(k, b),
          ee($, k, null),
          p(c, D),
          ee(Y, c, null),
          p(c, C),
          H && H.m(c, null),
          (O = !0),
          P ||
            ((A = [S(Ln, "resize", e[17]), S(Ln, "resize", e[18])]), (P = !0));
      },
      p(e, t) {
        e[10].isActive
          ? L
            ? (L.p(e, t), 1024 & t[0] && Z(L, 1))
            : ((L = Nn(e)), L.c(), Z(L, 1), L.m(c, d))
          : L &&
            (J(),
            q(L, 1, 1, () => {
              L = null;
            }),
            K());
        const n = {};
        64 & t[0] && (n.userGuesses = e[6]),
          4 & t[0] && (n.currentHeardle = e[2]),
          32 & t[0] && (n.todaysGame = e[5]),
          _.$set(n);
        const r = {};
        64 & t[0] && (r.userGuesses = e[6]),
          4 & t[0] && (r.currentHeardle = e[2]),
          32 & t[0] && (r.hasFinished = e[5].hasFinished),
          32 & t[0] && (r.gotCorrect = e[5].gotCorrect),
          256 & t[0] && (r.isPrime = e[8].isPrime),
          96 & t[0] && (r.guessRef = e[5].gotCorrect ? e[6].length : 0),
          $.$set(r);
        const s = {};
        256 & t[0] && (s.gameState = e[8]),
          4 & t[0] && (s.currentHeardle = e[2]),
          4 & t[0] && (s.trackDuration = e[2].duration),
          64 & t[0] && (s.currentAttempt = e[6].length + 1),
          Y.$set(s),
          !e[5].hasFinished && e[8].gameIsActive
            ? H
              ? (H.p(e, t), 288 & t[0] && Z(H, 1))
              : ((H = Gn(e)), H.c(), Z(H, 1), H.m(c, null))
            : H &&
              (J(),
              q(H, 1, 1, () => {
                H = null;
              }),
              K()),
          (!O || 8 & t[0]) && T(c, "height", e[3] + "px");
      },
      i(e) {
        O ||
          (Z(l.$$.fragment, e),
          Z(L),
          Z(f.$$.fragment, e),
          Z(_.$$.fragment, e),
          Z($.$$.fragment, e),
          Z(Y.$$.fragment, e),
          Z(H),
          (O = !0));
      },
      o(e) {
        q(l.$$.fragment, e),
          q(L),
          q(f.$$.fragment, e),
          q(_.$$.fragment, e),
          q($.$$.fragment, e),
          q(Y.$$.fragment, e),
          q(H),
          (O = !1);
      },
      d(d) {
        y(t),
          y(n),
          y(s),
          y(i),
          y(o),
          d && y(a),
          te(l, d),
          d && y(u),
          d && y(c),
          L && L.d(),
          te(f),
          te(_),
          te($),
          e[21](null),
          te(Y),
          H && H.d(),
          (P = !1),
          r(A);
      },
    };
  }

  function jn(e, t, n) {
    if (x(Vt.startDate) >= songs.length) {
      console.log('songs', songs.length)
      console.log('day', x(Vt.startDate))
      console.log('out of songs')
    }
    let r, s, i, o;
    u(e, Cn, (e) => n(26, (r = e))), u(e, On, (e) => n(27, (s = e)));
    let a = x(Vt.startDate),
      l = {
        url: s[a].url,
        correctAnswer: s[a].answer,
        id: a,
        guessList: [],
        hasFinished: !1,
        hasStarted: !1,
      };
    // console.log("a", l);
    var c, d;
    void 0 !== document.hidden
      ? ((c = "hidden"), (d = "visibilitychange"))
      : void 0 !== document.msHidden
      ? ((c = "msHidden"), (d = "msvisibilitychange"))
      : void 0 !== document.webkitHidden &&
        ((c = "webkitHidden"), (d = "webkitvisibilitychange")),
      void 0 === document.addEventListener ||
        void 0 === c ||
        document.addEventListener(
          d,
          function () {
            document[c] || a === x(Vt.startDate) || location.reload(!0);
          },
          !1
        );
    let h,
      f,
      m = 0;

    function p() {
      n(3, (m = window.innerHeight));
    }
    P(() => {
      p();
    });
    null == localStorage.getItem("userStats")
      ? ((h = []), localStorage.setItem("userStats", JSON.stringify(h)))
      : (h = JSON.parse(localStorage.getItem("userStats"))),
      (f = h.find((e) => e.id === l.id)),
      void 0 === f &&
        ((f = l),
        h.push(f),
        localStorage.setItem("userStats", JSON.stringify(h)));
    let g,
      y,
      v = f.guessList,
      w = {
        gameIsActive: !1,
        musicIsPlaying: !1,
        playerIsReady: !1,
        isPrime: a >= 7,
      };
    let k = {
      isActive: !1,
      hasFrame: !0,
      title: "",
      name: "",
    };

    function _(e, t, r) {
      n(10, (k.isActive = !0), k),
        n(10, (k.name = e), k),
        n(10, (k.title = t), k),
        n(10, (k.hasFrame = r), k);
    }

    function x(e) {
      var t = Yn(e, "YYYY-MM-DD");
      return Yn().diff(t, "days");
    }
    null == localStorage.getItem("firstTime") &&
      (_("help", "how to play"), localStorage.setItem("firstTime", "false"));
    return [
      i,
      o,
      l,
      m,
      h,
      f,
      v,
      g,
      w,
      y,
      k,
      a,
      p,
      function (e) {
        let t = e.detail.currentSong;
        // console.log("current song", l);
        n(2, (l.artist = l.correctAnswer.split(" - ")[1]), l),
          n(2, (l.title = l.correctAnswer.split(" - ")[0]), l),
          n(2, (l.img = t.artwork_url), l),
          n(2, (l.duration = t.duration), l),
          n(2, (l.genre = t.genre), l),
          n(2, (l.date = t.release_date), l),
          (function (e, t, n) {
            e.set(n);
          })(Cn, (r = [...r, l.correctAnswer]), r),
          n(9, (y = r)),
          n(8, (w.playerIsReady = !0), w),
          f.hasFinished || n(8, (w.gameIsActive = !0), w);
      },
      function (e) {
        l.hasStarted ||
          (pe("startGame#" + l.id, {
            name: "startGame",
          }),
          pe("startGame", {
            name: "startGame",
          }),
          n(2, (l.hasStarted = !0), l)),
          n(8, (w.musicIsPlaying = e.detail.musicIsPlaying), w);
      },
      function (e) {
        let t = e.detail.guess,
          r = e.detail.isSkipped,
          s = !1;
        var o;
        r ||
          t != l.correctAnswer ||
          ((s = !0),
          pe("correctGuess", {
            name: "correctGuess",
          }),
          pe("correctGuess#" + l.id, {
            name: "correctGuess",
          })),
          r
            ? (pe("skippedGuess", {
                name: "skippedGuess",
              }),
              pe("skippedGuess#" + l.id, {
                name: "skippedGuess",
              }))
            : s ||
              (pe("incorrectGuess", {
                name: "incorrectGuess",
              }),
              pe("incorrectGuess#" + l.id, {
                name: "incorrectGuess",
              })),
          n(
            6,
            (v = v.concat({
              answer: e.detail.guess,
              isCorrect: s,
              isSkipped: r,
            }))
          ),
          n(5, (f.guessList = v), f),
          localStorage.setItem("userStats", JSON.stringify(h)),
          (v.length != Vt.maxAttempts && 1 != s) ||
            ((o = s),
            n(8, (w.gameIsActive = !1), w),
            n(5, (f.hasFinished = !0), f),
            n(5, (f.gotCorrect = o), f),
            n(5, (f.score = v.length), f),
            localStorage.setItem("userStats", JSON.stringify(h)),
            i.resetAndPlay(),
            o
              ? (pe("wonGame", {
                  name: "won",
                }),
                pe("wonGame#" + l.id, {
                  name: "won",
                }))
              : (pe("lostGame", {
                  name: "lost",
                }),
                pe("lostGame#" + l.id, {
                  name: "lost",
                })),
            pe("endGame" + l.id + "in" + v.length, {
              name: "#" + v.length,
            }),
            pe("endGame", {
              name: "endGame",
            }),
            pe("endGame#" + l.id, {
              name: "endGame",
            }),
            pe("gameStats#" + l.id, {
              name: v,
            }));
      },
      function (e) {
        _(e.detail.name, e.detail.title, e.detail.hasFrame);
      },
      () => {},
      function () {
        n(3, (m = Ln.innerHeight));
      },
      () => n(10, (k.isActive = !1), k),
      () => n(10, (k.isActive = !1), k),
      function (e) {
        H[e ? "unshift" : "push"](() => {
          (i = e), n(0, i);
        });
      },
      function (e) {
        H[e ? "unshift" : "push"](() => {
          (o = e), n(1, o);
        });
      },
      function (e) {
        (g = e), n(7, g);
      },
    ];
  }
  return new (class extends se {
    constructor(e) {
      super(), re(this, e, jn, En, i, {}, null, [-1, -1]);
    }
  })({
    target: document.body,
    props: {},
  });
})();<|MERGE_RESOLUTION|>--- conflicted
+++ resolved
@@ -1,39 +1,6 @@
 var app = (function () {
   "use strict";
-<<<<<<< HEAD
-  
-  
-//   EDIT THINGS HERE
-
-  const HEARDLE_GLITCH_NAME = "kpop-heardle-by-aaron";
-  
-  const HEARDLE_URL = "https://kpop-heardle-by-aaron.glitch.me/";
-  
-  const HEARDLE_ARTIST = "K-Pop Girl Groups";
-  
-  const HEARDLE_NAME = "K-Pop Girl Groups Heardle 💖";
-  
-  const HEARDLE_START_DATE = "2024-03-20";
-  // make sure you have 7 comments here
-  const HEARDLE_GAME_COMMENTS = [
-    "아이고! (Aigo!) 😭",
-    "완벽해! (Perfect!) 💫",
-    "대단해! (Amazing!) ⭐",
-    "멋있어! (Cool!) 💝",
-    "잘했어! (Well done!) 💕",
-    "좋아요! (Good!) 💗",
-    "괜찮아요! (Not bad!) 💓"
-]; 
-  
-  const HEARDLE_GOOGLE_ANALYTICS = "G-GPSR1C0Q60";
-  
-  
-//   STOP EDITING NOW
-  
-  
-=======
-
->>>>>>> 0d2b49af
+
   function e() {}
 
   function t(e) {
