var app = (function () {
  "use strict";
  
  
//   EDIT THINGS HERE
  
<<<<<<< HEAD
  const HEARDLE_GLITCH_NAME = "kpop-heardle-by-aaron";
  
  const HEARDLE_URL = "https://"+HEARDLE_GLITCH_NAME+".glitch.me/";
  
  const HEARDLE_ARTIST = "K-POP Girl Groups";
  
  const HEARDLE_NAME = HEARDLE_ARTIST + " Heardle";
  
  const HEARDLE_START_DATE = "2025-04-08";
=======
  const HEARDLE_GLITCH_NAME = "harry-styles-heardle";
  
  const HEARDLE_URL = "https://"+HEARDLE_GLITCH_NAME+".glitch.me/";
  
  const HEARDLE_ARTIST = "Harry Styles";
  
  const HEARDLE_NAME = HEARDLE_ARTIST + " Heardle";
  
  const HEARDLE_START_DATE = "2022-03-27";
>>>>>>> 748225fc
  
  // make sure you have 7 comments here
  const HEARDLE_GAME_COMMENTS = [
      "Unlucky!", // FAILED
      "A virtuoso performance!", // First try
      "An act of genius!",
      "You're a star!",
      "What a pro!",
      "You're a winner!",
      "Good result!" // Sixth try
    ]; 
  
  const HEARDLE_GOOGLE_ANALYTICS = "G-GPSR1C0Q60";
  
  
//   STOP EDITING NOW
  
  
  function e() {}

  function t(e) {
    return e();
  }

  function n() {
    return Object.create(null);
  }

  function r(e) {
    e.forEach(t);
  }

  function s(e) {
    return "function" == typeof e;
  }

  function i(e, t) {
    return e != e
      ? t == t
      : e !== t || (e && "object" == typeof e) || "function" == typeof e;
  }
  let o, a;

  function l(e, t) {
    return o || (o = document.createElement("a")), (o.href = t), e === o.href;
  }

  function u(t, n, r) {
    t.$$.on_destroy.push(
      (function (t, ...n) {
        if (null == t) return e;
        const r = t.subscribe(...n);
        return r.unsubscribe ? () => r.unsubscribe() : r;
      })(n, r)
    );
  }

  function c(e, t, n, r) {
    if (e) {
      const s = d(e, t, n, r);
      return e[0](s);
    }
  }

  function d(e, t, n, r) {
    return e[1] && r
      ? (function (e, t) {
          for (const n in t) e[n] = t[n];
          return e;
        })(n.ctx.slice(), e[1](r(t)))
      : n.ctx;
  }

  function h(e, t, n, r) {
    if (e[2] && r) {
      const s = e[2](r(n));
      if (void 0 === t.dirty) return s;
      if ("object" == typeof s) {
        const e = [],
          n = Math.max(t.dirty.length, s.length);
        for (let r = 0; r < n; r += 1) e[r] = t.dirty[r] | s[r];
        return e;
      }
      return t.dirty | s;
    }
    return t.dirty;
  }

  function f(e, t, n, r, s, i) {
    if (s) {
      const o = d(t, n, r, i);
      e.p(o, s);
    }
  }

  function m(e) {
    if (e.ctx.length > 32) {
      const t = [],
        n = e.ctx.length / 32;
      for (let e = 0; e < n; e++) t[e] = -1;
      return t;
    }
    return -1;
  }

  function p(e, t) {
    e.appendChild(t);
  }

  function g(e, t, n) {
    e.insertBefore(t, n || null);
  }

  function y(e) {
    e.parentNode.removeChild(e);
  }

  function v(e, t) {
    for (let n = 0; n < e.length; n += 1) e[n] && e[n].d(t);
  }

  function w(e) {
    return document.createElement(e);
  }

  function k(e) {
    return document.createElementNS("http://www.w3.org/2000/svg", e);
  }

  function _(e) {
    return document.createTextNode(e);
  }

  function x() {
    return _(" ");
  }

  function b() {
    return _("");
  }

  function S(e, t, n, r) {
    return e.addEventListener(t, n, r), () => e.removeEventListener(t, n, r);
  }

  function M(e, t, n) {
    null == n
      ? e.removeAttribute(t)
      : e.getAttribute(t) !== n && e.setAttribute(t, n);
  }

  function $(e, t) {
    (t = "" + t), e.wholeText !== t && (e.data = t);
  }

  function D(e, t) {
    e.value = null == t ? "" : t;
  }

  function T(e, t, n, r) {
    null === n
      ? e.style.removeProperty(t)
      : e.style.setProperty(t, n, r ? "important" : "");
  }

  function Y(e, t, n) {
    e.classList[n ? "add" : "remove"](t);
  }

  function C(e) {
    a = e;
  }

  function O() {
    if (!a) throw new Error("Function called outside component initialization");
    return a;
  }

  function P(e) {
    O().$$.on_mount.push(e);
  }

  function A() {
    const e = O();
    return (t, n) => {
      const r = e.$$.callbacks[t];
      if (r) {
        const s = (function (e, t, n = !1) {
          const r = document.createEvent("CustomEvent");
          return r.initCustomEvent(e, n, !1, t), r;
        })(t, n);
        r.slice().forEach((t) => {
          t.call(e, s);
        });
      }
    };
  }

  function L(e, t) {
    const n = e.$$.callbacks[t.type];
    n && n.slice().forEach((e) => e.call(this, t));
  }
  const N = [],
    H = [],
    I = [],
    W = [],
    R = Promise.resolve();
  let F = !1;

  function G(e) {
    I.push(e);
  }
  const E = new Set();
  let j = 0;

  function B() {
    const e = a;
    do {
      for (; j < N.length; ) {
        const e = N[j];
        j++, C(e), z(e.$$);
      }
      for (C(null), N.length = 0, j = 0; H.length; ) H.pop()();
      for (let e = 0; e < I.length; e += 1) {
        const t = I[e];
        E.has(t) || (E.add(t), t());
      }
      I.length = 0;
    } while (N.length);
    for (; W.length; ) W.pop()();
    (F = !1), E.clear(), C(e);
  }

  function z(e) {
    if (null !== e.fragment) {
      e.update(), r(e.before_update);
      const t = e.dirty;
      (e.dirty = [-1]),
        e.fragment && e.fragment.p(e.ctx, t),
        e.after_update.forEach(G);
    }
  }
  const U = new Set();
  let V;

  function J() {
    V = {
      r: 0,
      c: [],
      p: V,
    };
  }

  function K() {
    V.r || r(V.c), (V = V.p);
  }

  function Z(e, t) {
    e && e.i && (U.delete(e), e.i(t));
  }

  function q(e, t, n, r) {
    if (e && e.o) {
      if (U.has(e)) return;
      U.add(e),
        V.c.push(() => {
          U.delete(e), r && (n && e.d(1), r());
        }),
        e.o(t);
    }
  }
  const X =
    "undefined" != typeof window
      ? window
      : "undefined" != typeof globalThis
      ? globalThis
      : global;

  function Q(e) {
    e && e.c();
  }

  function ee(e, n, i, o) {
    const { fragment: a, on_mount: l, on_destroy: u, after_update: c } = e.$$;
    a && a.m(n, i),
      o ||
        G(() => {
          const n = l.map(t).filter(s);
          u ? u.push(...n) : r(n), (e.$$.on_mount = []);
        }),
      c.forEach(G);
  }

  function te(e, t) {
    const n = e.$$;
    null !== n.fragment &&
      (r(n.on_destroy),
      n.fragment && n.fragment.d(t),
      (n.on_destroy = n.fragment = null),
      (n.ctx = []));
  }

  function ne(e, t) {
    -1 === e.$$.dirty[0] &&
      (N.push(e), F || ((F = !0), R.then(B)), e.$$.dirty.fill(0)),
      (e.$$.dirty[(t / 31) | 0] |= 1 << t % 31);
  }

  function re(t, s, i, o, l, u, c, d = [-1]) {
    const h = a;
    C(t);
    const f = (t.$$ = {
      fragment: null,
      ctx: null,
      props: u,
      update: e,
      not_equal: l,
      bound: n(),
      on_mount: [],
      on_destroy: [],
      on_disconnect: [],
      before_update: [],
      after_update: [],
      context: new Map(s.context || (h ? h.$$.context : [])),
      callbacks: n(),
      dirty: d,
      skip_bound: !1,
      root: s.target || h.$$.root,
    });
    c && c(f.root);
    let m = !1;
    if (
      ((f.ctx = i
        ? i(t, s.props || {}, (e, n, ...r) => {
            const s = r.length ? r[0] : n;
            return (
              f.ctx &&
                l(f.ctx[e], (f.ctx[e] = s)) &&
                (!f.skip_bound && f.bound[e] && f.bound[e](s), m && ne(t, e)),
              n
            );
          })
        : []),
      f.update(),
      (m = !0),
      r(f.before_update),
      (f.fragment = !!o && o(f.ctx)),
      s.target)
    ) {
      if (s.hydrate) {
        const e = (function (e) {
          return Array.from(e.childNodes);
        })(s.target);
        f.fragment && f.fragment.l(e), e.forEach(y);
      } else f.fragment && f.fragment.c();
      s.intro && Z(t.$$.fragment),
        ee(t, s.target, s.anchor, s.customElement),
        B();
    }
    C(h);
  }
  class se {
    $destroy() {
      te(this, 1), (this.$destroy = e);
    }
    $on(e, t) {
      const n = this.$$.callbacks[e] || (this.$$.callbacks[e] = []);
      return (
        n.push(t),
        () => {
          const e = n.indexOf(t);
          -1 !== e && n.splice(e, 1);
        }
      );
    }
    $set(e) {
      var t;
      this.$$set &&
        ((t = e), 0 !== Object.keys(t).length) &&
        ((this.$$.skip_bound = !0), this.$$set(e), (this.$$.skip_bound = !1));
    }
  }

  function ie(e) {
    let t, n, r, s;
    const i = e[3].default,
      o = c(i, e, e[2], null);
    return {
      c() {
        (t = w("button")),
          o && o.c(),
          M(
            t,
            "class",
            "px-2 py-2 uppercase tracking-widest bg-custom-mg border-none flex items-center font-semibold text-sm svelte-1r54uzk"
          ),
          Y(t, "bg-custom-positive", e[0]),
          Y(t, "bg-custom-mg", e[1]);
      },
      m(i, a) {
        g(i, t, a),
          o && o.m(t, null),
          (n = !0),
          r || ((s = S(t, "click", e[4])), (r = !0));
      },
      p(e, [r]) {
        o &&
          o.p &&
          (!n || 4 & r) &&
          f(o, i, e, e[2], n ? h(i, e[2], r, null) : m(e[2]), null),
          1 & r && Y(t, "bg-custom-positive", e[0]),
          2 & r && Y(t, "bg-custom-mg", e[1]);
      },
      i(e) {
        n || (Z(o, e), (n = !0));
      },
      o(e) {
        q(o, e), (n = !1);
      },
      d(e) {
        e && y(t), o && o.d(e), (r = !1), s();
      },
    };
  }

  function oe(e, t, n) {
    let { $$slots: r = {}, $$scope: s } = t,
      { primary: i = !1 } = t,
      { secondary: o = !1 } = t;
    return (
      (e.$$set = (e) => {
        "primary" in e && n(0, (i = e.primary)),
          "secondary" in e && n(1, (o = e.secondary)),
          "$$scope" in e && n(2, (s = e.$$scope));
      }),
      [
        i,
        o,
        s,
        r,
        function (t) {
          L.call(this, e, t);
        },
      ]
    );
  }
  class ae extends se {
    constructor(e) {
      super(),
        re(this, e, oe, ie, i, {
          primary: 0,
          secondary: 1,
        });
    }
  }
  const le = [];

  function ue(t, n = e) {
    let r;
    const s = new Set();

    function o(e) {
      if (i(t, e) && ((t = e), r)) {
        const e = !le.length;
        for (const e of s) e[1](), le.push(e, t);
        if (e) {
          for (let e = 0; e < le.length; e += 2) le[e][0](le[e + 1]);
          le.length = 0;
        }
      }
    }
    return {
      set: o,
      update: function (e) {
        o(e(t));
      },
      subscribe: function (i, a = e) {
        const l = [i, a];
        return (
          s.add(l),
          1 === s.size && (r = n(o) || e),
          i(t),
          () => {
            s.delete(l), 0 === s.size && (r(), (r = null));
          }
        );
      },
    };
  }
  const ce = ue([]);

  function de() {
    return (
      Boolean(window.dataLayer).valueOf() && Array.isArray(window.dataLayer)
    );
  }

  function he() {
    window.dataLayer.push(arguments);
  }

  function fe(e, t, n) {
    let { properties: r } = t,
      { configurations: s = {} } = t,
      { enabled: i = !0 } = t;

    function o() {
      !(function (e, t, n) {
        let r = e.length;

        function s() {
          (r = --r), r < 1 && n();
        }
        t()
          ? n()
          : e.forEach(
              ({
                type: e,
                url: t,
                options: n = {
                  async: !0,
                  defer: !0,
                },
              }) => {
                const r = "script" === e,
                  i = document.createElement(r ? "script" : "link");
                r
                  ? ((i.src = t), (i.async = n.async), (i.defer = n.defer))
                  : ((i.rel = "stylesheet"), (i.href = t)),
                  (i.onload = s),
                  document.body.appendChild(i);
              }
            );
      })(
        [
          {
            type: "script",
            url: `//www.googletagmanager.com/gtag/js?id=${r[0]}`,
          },
        ],
        de,
        a
      );
    }

    function a() {
      return (
        (window.dataLayer = window.dataLayer || []),
        he("js", new Date()),
        r.forEach((e) => {
          he("config", e, s[e] || {});
        }),
        ce.subscribe((e) => {
          let t = e.length && e.shift();
          for (; t; ) {
            const { event: n, data: r } = t;
            he("event", n, r), (t = e.shift());
          }
        })
      );
    }
    return (
      P(() => {
        i && o();
      }),
      (e.$$set = (e) => {
        "properties" in e && n(0, (r = e.properties)),
          "configurations" in e && n(1, (s = e.configurations)),
          "enabled" in e && n(2, (i = e.enabled));
      }),
      [r, s, i, o]
    );
  }
  class me extends se {
    constructor(e) {
      super(),
        re(this, e, fe, null, i, {
          properties: 0,
          configurations: 1,
          enabled: 2,
          init: 3,
        });
    }
    get init() {
      return this.$$.ctx[3];
    }
  }

  function pe(e, t) {
    t.send_to || delete t.send_to,
      ce.update((n) => [
        ...n,
        {
          event: e,
          data: t,
        },
      ]);
  }

  function ge(e) {
    let t, n, r, s;
    return {
      c() {
        (t = k("svg")),
          (n = k("circle")),
          (r = k("line")),
          (s = k("line")),
          M(n, "cx", "12"),
          M(n, "cy", "12"),
          M(n, "r", "10"),
          M(r, "x1", "12"),
          M(r, "y1", "16"),
          M(r, "x2", "12"),
          M(r, "y2", "12"),
          M(s, "x1", "12"),
          M(s, "y1", "8"),
          M(s, "x2", "12.01"),
          M(s, "y2", "8"),
          M(t, "xmlns", "http://www.w3.org/2000/svg"),
          M(t, "width", "24"),
          M(t, "height", "24"),
          M(t, "viewBox", "0 0 24 24"),
          M(t, "fill", "none"),
          M(t, "stroke", "currentColor"),
          M(t, "stroke-width", "2"),
          M(t, "stroke-linecap", "round"),
          M(t, "stroke-linejoin", "round");
      },
      m(e, i) {
        g(e, t, i), p(t, n), p(t, r), p(t, s);
      },
      d(e) {
        e && y(t);
      },
    };
  }

  function ye(e) {
    let t, n;
    return {
      c() {
        (t = k("svg")),
          (n = k("path")),
          M(
            n,
            "d",
            "M20.84 4.61a5.5 5.5 0 0 0-7.78 0L12 5.67l-1.06-1.06a5.5 5.5 0 0 0-7.78 7.78l1.06 1.06L12 21.23l7.78-7.78 1.06-1.06a5.5 5.5 0 0 0 0-7.78z"
          ),
          M(t, "xmlns", "http://www.w3.org/2000/svg"),
          M(t, "width", "24"),
          M(t, "height", "24"),
          M(t, "viewBox", "0 0 24 24"),
          M(t, "fill", "none"),
          M(t, "stroke", "currentColor"),
          M(t, "stroke-width", "2"),
          M(t, "stroke-linecap", "round"),
          M(t, "stroke-linejoin", "round");
      },
      m(e, r) {
        g(e, t, r), p(t, n);
      },
      d(e) {
        e && y(t);
      },
    };
  }

  function ve(e) {
    let t, n;
    return {
      c() {
        (t = k("svg")),
          (n = k("path")),
          M(
            n,
            "d",
            "M9 19v-6a2 2 0 00-2-2H5a2 2 0 00-2 2v6a2 2 0 002 2h2a2 2 0 002-2zm0 0V9a2 2 0 012-2h2a2 2 0 012 2v10m-6 0a2 2 0 002 2h2a2 2 0 002-2m0 0V5a2 2 0 012-2h2a2 2 0 012 2v14a2 2 0 01-2 2h-2a2 2 0 01-2-2z"
          ),
          M(t, "xmlns", "http://www.w3.org/2000/svg"),
          M(t, "width", "24"),
          M(t, "height", "24"),
          M(t, "viewBox", "0 0 24 24"),
          M(t, "fill", "none"),
          M(t, "stroke", "currentColor"),
          M(t, "stroke-width", "2"),
          M(t, "stroke-linecap", "round"),
          M(t, "stroke-linejoin", "round");
      },
      m(e, r) {
        g(e, t, r), p(t, n);
      },
      d(e) {
        e && y(t);
      },
    };
  }

  function we(e) {
    let t, n, r, s;
    return {
      c() {
        (t = k("svg")),
          (n = k("circle")),
          (r = k("path")),
          (s = k("line")),
          M(n, "cx", "12"),
          M(n, "cy", "12"),
          M(n, "r", "10"),
          M(r, "d", "M9.09 9a3 3 0 0 1 5.83 1c0 2-3 3-3 3"),
          M(s, "x1", "12"),
          M(s, "y1", "17"),
          M(s, "x2", "12.01"),
          M(s, "y2", "17"),
          M(t, "xmlns", "http://www.w3.org/2000/svg"),
          M(t, "width", "24"),
          M(t, "height", "24"),
          M(t, "viewBox", "0 0 24 24"),
          M(t, "fill", "none"),
          M(t, "stroke", "currentColor"),
          M(t, "stroke-width", "2"),
          M(t, "stroke-linecap", "round"),
          M(t, "stroke-linejoin", "round");
      },
      m(e, i) {
        g(e, t, i), p(t, n), p(t, r), p(t, s);
      },
      d(e) {
        e && y(t);
      },
    };
  }

  function ke(e) {
    let t, n, r, s, i, o, a, l, u, c, d, h, f, m, v;
    return (
      (i = new ae({
        props: {
          $$slots: {
            default: [ge],
          },
          $$scope: {
            ctx: e,
          },
        },
      })),
      i.$on("click", e[1]),
      (a = new ae({
        props: {
          $$slots: {
            default: [ye],
          },
          $$scope: {
            ctx: e,
          },
        },
      })),
      a.$on("click", e[2]),
      (h = new ae({
        props: {
          $$slots: {
            default: [ve],
          },
          $$scope: {
            ctx: e,
          },
        },
      })),
      h.$on("click", e[3]),
      (m = new ae({
        props: {
          $$slots: {
            default: [we],
          },
          $$scope: {
            ctx: e,
          },
        },
      })),
      m.$on("click", e[4]),
      {
        c() {
          (t = w("header")),
            (n = w("div")),
            (r = w("div")),
            (s = w("div")),
            Q(i.$$.fragment),
            (o = x()),
            Q(a.$$.fragment),
            (l = x()),
            (u = w("h1")),
            (u.textContent = HEARDLE_NAME),
            (c = x()),
            (d = w("div")),
            Q(h.$$.fragment),
            (f = x()),
            Q(m.$$.fragment),
            M(s, "class", "flex flex-1"),
            M(
              u,
              "class",
              "font-serif text-3xl font-bold flex-grow text-center flex-1"
            ),
            M(d, "class", "flex flex-1 justify-end"),
            M(
              r,
              "class",
              "flex justify-evenly text-custom-fgcolor p-3 items-center"
            ),
            M(n, "class", "max-w-screen-md mx-auto "),
            M(t, "class", "border-b border-custom-line");
        },
        m(e, y) {
          g(e, t, y),
            p(t, n),
            p(n, r),
            p(r, s),
            ee(i, s, null),
            p(s, o),
            ee(a, s, null),
            p(r, l),
            p(r, u),
            p(r, c),
            p(r, d),
            ee(h, d, null),
            p(d, f),
            ee(m, d, null),
            (v = !0);
        },
        p(e, [t]) {
          const n = {};
          64 & t &&
            (n.$$scope = {
              dirty: t,
              ctx: e,
            }),
            i.$set(n);
          const r = {};
          64 & t &&
            (r.$$scope = {
              dirty: t,
              ctx: e,
            }),
            a.$set(r);
          const s = {};
          64 & t &&
            (s.$$scope = {
              dirty: t,
              ctx: e,
            }),
            h.$set(s);
          const o = {};
          64 & t &&
            (o.$$scope = {
              dirty: t,
              ctx: e,
            }),
            m.$set(o);
        },
        i(e) {
          v ||
            (Z(i.$$.fragment, e),
            Z(a.$$.fragment, e),
            Z(h.$$.fragment, e),
            Z(m.$$.fragment, e),
            (v = !0));
        },
        o(e) {
          q(i.$$.fragment, e),
            q(a.$$.fragment, e),
            q(h.$$.fragment, e),
            q(m.$$.fragment, e),
            (v = !1);
        },
        d(e) {
          e && y(t), te(i), te(a), te(h), te(m);
        },
      }
    );
  }

  function _e(e) {
    const t = A();

    function n(e, n, r) {
      t("modal", {
        name: e,
        title: n,
        hasFrame: r,
      });
    }
    return [
      n,
      () => {
        n("info", "about"),
          pe("clickInfo", {
            name: "clickInfo",
          });
      },
      () => {
        n("donate", "support"),
          pe("clickDonate", {
            name: "clickDonate",
          });
      },
      () => {
        n("results", "stats"),
          pe("clickStats", {
            name: "clickStats",
          });
      },
      () => {
        n("help", "how to play"),
          pe("clickHelp", {
            name: "clickHelp",
          });
      },
    ];
  }
  class xe extends se {
    constructor(e) {
      super(), re(this, e, _e, ke, i, {});
    }
  }

  function be(e, t, n) {
    const r = e.slice();
    return (r[5] = t[n]), (r[7] = n), r;
  }

  function Se(e) {
    let t,
      n = Array(e[3]),
      r = [];
    for (let t = 0; t < n.length; t += 1) r[t] = Pe(be(e, n, t));
    return {
      c() {
        t = w("div");
        for (let e = 0; e < r.length; e += 1) r[e].c();
        M(t, "class", "p-3 flex-col items-evenly");
      },
      m(e, n) {
        g(e, t, n);
        for (let e = 0; e < r.length; e += 1) r[e].m(t, null);
      },
      p(e, s) {
        if (9 & s) {
          let i;
          for (n = Array(e[3]), i = 0; i < n.length; i += 1) {
            const o = be(e, n, i);
            r[i] ? r[i].p(o, s) : ((r[i] = Pe(o)), r[i].c(), r[i].m(t, null));
          }
          for (; i < r.length; i += 1) r[i].d(1);
          r.length = n.length;
        }
      },
      d(e) {
        e && y(t), v(r, e);
      },
    };
  }

  function Me(e) {
    let t,
      n,
      r,
      s,
      i,
      o,
      a,
      l,
      u,
      c,
      d,
      h = e[1].img && Ae(e),
      f = e[1].artist && Le(e);
    return {
      c() {
        (t = w("div")),
          (n = w("a")),
          (r = w("div")),
          h && h.c(),
          (s = x()),
          (i = w("div")),
          f && f.c(),
          (o = x()),
          (a = w("div")),
          (a.innerHTML =
            '<svg xmlns="http://www.w3.org/2000/svg" width="100" height="14"><defs><linearGradient id="logo_hover_20" x1="0%" y1="0%" x2="0%" y2="100%" spreadMethod="pad"><stop offset="0%" stop-color="#ff7700" stop-opacity="1"></stop><stop offset="100%" stop-color="#ff3300" stop-opacity="1"></stop></linearGradient></defs><path class="text-custom-fg" fill="currentColor" d="M10.517 3.742c-.323 0-.49.363-.49.582 0 0-.244 3.591-.244 4.641 0 1.602.15 2.621.15 2.621 0 .222.261.401.584.401.321 0 .519-.179.519-.401 0 0 .398-1.038.398-2.639 0-1.837-.153-4.127-.284-4.592-.112-.395-.313-.613-.633-.613zm-1.996.268c-.323 0-.49.363-.49.582 0 0-.244 3.322-.244 4.372 0 1.602.119 2.621.119 2.621 0 .222.26.401.584.401.321 0 .581-.179.581-.401 0 0 .081-1.007.081-2.608 0-1.837-.206-4.386-.206-4.386 0-.218-.104-.581-.425-.581zm-2.021 1.729c-.324 0-.49.362-.49.582 0 0-.272 1.594-.272 2.644 0 1.602.179 2.559.179 2.559 0 .222.229.463.552.463.321 0 .519-.241.519-.463 0 0 .19-.944.19-2.546 0-1.837-.253-2.657-.253-2.657 0-.22-.104-.582-.425-.582zm-2.046-.358c-.323 0-.49.363-.49.582 0 0-.162 1.92-.162 2.97 0 1.602.069 2.496.069 2.496 0 .222.26.557.584.557.321 0 .581-.304.581-.526 0 0 .143-.936.143-2.538 0-1.837-.206-2.96-.206-2.96 0-.218-.198-.581-.519-.581zm-2.169 1.482c-.272 0-.232.218-.232.218v3.982s-.04.335.232.335c.351 0 .716-.832.716-2.348 0-1.245-.436-2.187-.716-2.187zm18.715-.976c-.289 0-.567.042-.832.116-.417-2.266-2.806-3.989-5.263-3.989-1.127 0-2.095.705-2.931 1.316v8.16s0 .484.5.484h8.526c1.655 0 3-1.55 3-3.155 0-1.607-1.346-2.932-3-2.932zm10.17.857c-1.077-.253-1.368-.389-1.368-.815 0-.3.242-.611.97-.611.621 0 1.106.253 1.542.699l.981-.951c-.641-.669-1.417-1.067-2.474-1.067-1.339 0-2.425.757-2.425 1.99 0 1.338.873 1.736 2.124 2.026 1.281.291 1.513.486 1.513.923 0 .514-.379.738-1.184.738-.65 0-1.26-.223-1.736-.777l-.98.873c.514.757 1.504 1.232 2.639 1.232 1.853 0 2.668-.873 2.668-2.163 0-1.477-1.193-1.845-2.27-2.097zm6.803-2.745c-1.853 0-2.949 1.435-2.949 3.502s1.096 3.501 2.949 3.501c1.852 0 2.949-1.434 2.949-3.501s-1.096-3.502-2.949-3.502zm0 5.655c-1.097 0-1.553-.941-1.553-2.153 0-1.213.456-2.153 1.553-2.153 1.096 0 1.551.94 1.551 2.153.001 1.213-.454 2.153-1.551 2.153zm8.939-1.736c0 1.086-.533 1.756-1.396 1.756-.864 0-1.388-.689-1.388-1.775v-3.897h-1.358v3.916c0 1.978 1.106 3.084 2.746 3.084 1.726 0 2.754-1.136 2.754-3.103v-3.897h-1.358v3.916zm8.142-.89l.019 1.485c-.087-.174-.31-.515-.475-.768l-2.703-3.692h-1.362v6.894h1.401v-2.988l-.02-1.484c.088.175.311.514.475.767l2.79 3.705h1.213v-6.894h-1.339v2.975zm5.895-2.923h-2.124v6.791h2.027c1.746 0 3.474-1.01 3.474-3.395 0-2.484-1.437-3.396-3.377-3.396zm-.097 5.472h-.67v-4.152h.719c1.436 0 2.028.688 2.028 2.076 0 1.242-.651 2.076-2.077 2.076zm7.909-4.229c.611 0 1 .271 1.242.737l1.26-.582c-.426-.883-1.202-1.503-2.483-1.503-1.775 0-3.016 1.435-3.016 3.502 0 2.143 1.191 3.501 2.968 3.501 1.232 0 2.047-.572 2.513-1.533l-1.145-.68c-.358.602-.718.864-1.329.864-1.019 0-1.611-.932-1.611-2.153-.001-1.261.583-2.153 1.601-2.153zm5.17-1.192h-1.359v6.791h4.083v-1.338h-2.724v-5.453zm6.396-.157c-1.854 0-2.949 1.435-2.949 3.502s1.095 3.501 2.949 3.501c1.853 0 2.95-1.434 2.95-3.501s-1.097-3.502-2.95-3.502zm0 5.655c-1.097 0-1.553-.941-1.553-2.153 0-1.213.456-2.153 1.553-2.153 1.095 0 1.55.94 1.55 2.153.001 1.213-.454 2.153-1.55 2.153zm8.557-1.736c0 1.086-.532 1.756-1.396 1.756-.864 0-1.388-.689-1.388-1.775v-3.794h-1.358v3.813c0 1.978 1.106 3.084 2.746 3.084 1.726 0 2.755-1.136 2.755-3.103v-3.794h-1.36v3.813zm5.449-3.907h-2.318v6.978h2.211c1.908 0 3.789-1.037 3.789-3.489 0-2.552-1.565-3.489-3.682-3.489zm-.108 5.623h-.729v-4.266h.783c1.565 0 2.21.706 2.21 2.133.001 1.276-.707 2.133-2.264 2.133z"></path></svg>'),
          (l = x()),
          (u = w("div")),
          (u.innerHTML =
            '<svg xmlns="http://www.w3.org/2000/svg" width="14" height="14" viewBox="0 0 24 24" fill="none" stroke="currentColor" stroke-width="2" stroke-linecap="round" stroke-linejoin="round"><path d="M9 18l6-6-6-6"></path></svg>'),
          M(i, "class", "flex-1 mx-3 text-white"),
          M(a, "class", "text-center flex justify-center"),
          M(r, "class", "p-2 flex items-center rounded-sm"),
          Y(r, "bg-custom-positive", e[2].gotCorrect),
          Y(r, "bg-custom-mg", !e[2].gotCorrect),
          M(n, "href", (c = e[1].url)),
          M(
            n,
            "title",
            (d =
              "Listen to " +
              e[1].artist +
              " - " +
              e[1].title +
              " on SoundCloud")
          ),
          M(n, "class", "no-underline"),
          M(t, "class", "p-3 pb-0 flex-col items-evenly");
      },
      m(e, c) {
        g(e, t, c),
          p(t, n),
          p(n, r),
          h && h.m(r, null),
          p(r, s),
          p(r, i),
          f && f.m(i, null),
          p(r, o),
          p(r, a),
          p(r, l),
          p(r, u);
      },
      p(e, t) {
        e[1].img
          ? h
            ? h.p(e, t)
            : ((h = Ae(e)), h.c(), h.m(r, s))
          : h && (h.d(1), (h = null)),
          e[1].artist
            ? f
              ? f.p(e, t)
              : ((f = Le(e)), f.c(), f.m(i, null))
            : f && (f.d(1), (f = null)),
          4 & t && Y(r, "bg-custom-positive", e[2].gotCorrect),
          4 & t && Y(r, "bg-custom-mg", !e[2].gotCorrect),
          2 & t && c !== (c = e[1].url) && M(n, "href", c),
          2 & t &&
            d !==
              (d =
                "Listen to " +
                e[1].artist +
                " - " +
                e[1].title +
                " on SoundCloud") &&
            M(n, "title", d);
      },
      d(e) {
        e && y(t), h && h.d(), f && f.d();
      },
    };
  }

  function $e(t) {
    let n;
    return {
      c() {
        (n = w("div")), M(n, "class", "w-5 h-5");
      },
      m(e, t) {
        g(e, n, t);
      },
      p: e,
      d(e) {
        e && y(n);
      },
    };
  }

  function De(e) {
    let t, n, r;

    function s(e, t) {
      return e[0][e[7]].isCorrect || e[0][e[7]].isSkipped
        ? e[0][e[7]].isSkipped
          ? Te
          : void 0
        : Ye;
    }
    let i = s(e),
      o = i && i(e);

    function a(e, t) {
      return e[0][e[7]].isSkipped ? Oe : Ce;
    }
    let l = a(e),
      u = l(e);
    return {
      c() {
        (t = w("div")),
          o && o.c(),
          (n = x()),
          (r = w("div")),
          u.c(),
          M(t, "class", "mr-2"),
          M(r, "class", "flex flex-1 justify-between items-center");
      },
      m(e, s) {
        g(e, t, s), o && o.m(t, null), g(e, n, s), g(e, r, s), u.m(r, null);
      },
      p(e, n) {
        i !== (i = s(e)) &&
          (o && o.d(1), (o = i && i(e)), o && (o.c(), o.m(t, null))),
          l === (l = a(e)) && u
            ? u.p(e, n)
            : (u.d(1), (u = l(e)), u && (u.c(), u.m(r, null)));
      },
      d(e) {
        e && y(t), o && o.d(), e && y(n), e && y(r), u.d();
      },
    };
  }

  function Te(e) {
    let t, n;
    return {
      c() {
        (t = k("svg")),
          (n = k("rect")),
          M(n, "x", "3"),
          M(n, "y", "3"),
          M(n, "width", "18"),
          M(n, "height", "18"),
          M(n, "rx", "2"),
          M(n, "ry", "2"),
          M(t, "xmlns", "http://www.w3.org/2000/svg"),
          M(t, "class", "text-custom-mg"),
          M(t, "width", "24"),
          M(t, "height", "24"),
          M(t, "viewBox", "0 0 24 24"),
          M(t, "fill", "none"),
          M(t, "stroke", "currentColor"),
          M(t, "stroke-width", "2"),
          M(t, "stroke-linecap", "round"),
          M(t, "stroke-linejoin", "round");
      },
      m(e, r) {
        g(e, t, r), p(t, n);
      },
      d(e) {
        e && y(t);
      },
    };
  }

  function Ye(e) {
    let t, n, r;
    return {
      c() {
        (t = k("svg")),
          (n = k("line")),
          (r = k("line")),
          M(n, "x1", "18"),
          M(n, "y1", "6"),
          M(n, "x2", "6"),
          M(n, "y2", "18"),
          M(r, "x1", "6"),
          M(r, "y1", "6"),
          M(r, "x2", "18"),
          M(r, "y2", "18"),
          M(t, "class", "text-custom-negative"),
          M(t, "xmlns", "http://www.w3.org/2000/svg"),
          M(t, "width", "24"),
          M(t, "height", "24"),
          M(t, "viewBox", "0 0 24 24"),
          M(t, "fill", "none"),
          M(t, "stroke", "currentColor"),
          M(t, "stroke-width", "2"),
          M(t, "stroke-linecap", "round"),
          M(t, "stroke-linejoin", "round");
      },
      m(e, s) {
        g(e, t, s), p(t, n), p(t, r);
      },
      d(e) {
        e && y(t);
      },
    };
  }

  function Ce(e) {
    let t,
      n,
      r = e[0][e[7]].answer + "";
    return {
      c() {
        (t = w("div")), (n = _(r)), M(t, "class", "text-white text-sm");
      },
      m(e, r) {
        g(e, t, r), p(t, n);
      },
      p(e, t) {
        1 & t && r !== (r = e[0][e[7]].answer + "") && $(n, r);
      },
      d(e) {
        e && y(t);
      },
    };
  }

  function Oe(t) {
    let n;
    return {
      c() {
        (n = w("div")),
          (n.textContent = "SKIPPED"),
          M(n, "class", "text-custom-mg tracking-widest font-semibold");
      },
      m(e, t) {
        g(e, n, t);
      },
      p: e,
      d(e) {
        e && y(n);
      },
    };
  }

  function Pe(e) {
    let t, n;

    function r(e, t) {
      return e[7] < e[0].length ? De : $e;
    }
    let s = r(e),
      i = s(e);
    return {
      c() {
        (t = w("div")),
          i.c(),
          (n = x()),
          M(
            t,
            "class",
            "p-2 mb-2 border border-custom-mg flex items-center last:mb-0"
          ),
          Y(t, "border-custom-line", e[7] == e[0].length);
      },
      m(e, r) {
        g(e, t, r), i.m(t, null), p(t, n);
      },
      p(e, o) {
        s === (s = r(e)) && i
          ? i.p(e, o)
          : (i.d(1), (i = s(e)), i && (i.c(), i.m(t, n))),
          1 & o && Y(t, "border-custom-line", e[7] == e[0].length);
      },
      d(e) {
        e && y(t), i.d();
      },
    };
  }

  function Ae(e) {
    let t, n, r;
    return {
      c() {
        (t = w("img")),
          l(t.src, (n = e[1].img)) || M(t, "src", n),
          M(t, "class", "h-14 w-14 "),
          M(t, "alt", (r = e[1].artist + " - " + e[1].title));
      },
      m(e, n) {
        g(e, t, n);
      },
      p(e, s) {
        2 & s && !l(t.src, (n = e[1].img)) && M(t, "src", n),
          2 & s &&
            r !== (r = e[1].artist + " - " + e[1].title) &&
            M(t, "alt", r);
      },
      d(e) {
        e && y(t);
      },
    };
  }

  function Le(e) {
    let t,
      n,
      r,
      s,
      i,
      o = e[1].artist + "",
      a = e[1].title + "";
    return {
      c() {
        (t = w("p")),
          (n = _(o)),
          (r = x()),
          (s = w("p")),
          (i = _(a)),
          M(t, "class", ""),
          M(s, "class", "text-sm ");
      },
      m(e, o) {
        g(e, t, o), p(t, n), g(e, r, o), g(e, s, o), p(s, i);
      },
      p(e, t) {
        2 & t && o !== (o = e[1].artist + "") && $(n, o),
          2 & t && a !== (a = e[1].title + "") && $(i, a);
      },
      d(e) {
        e && y(t), e && y(r), e && y(s);
      },
    };
  }

  function Ne(t) {
    let n;

    function r(e, t) {
      return e[2].hasFinished ? Me : Se;
    }
    let s = r(t),
      i = s(t);
    return {
      c() {
        i.c(), (n = b());
      },
      m(e, t) {
        i.m(e, t), g(e, n, t);
      },
      p(e, [t]) {
        s === (s = r(e)) && i
          ? i.p(e, t)
          : (i.d(1), (i = s(e)), i && (i.c(), i.m(n.parentNode, n)));
      },
      i: e,
      o: e,
      d(e) {
        i.d(e), e && y(n);
      },
    };
  }

  function He(e, t, n) {
    let r,
      { userGuesses: s } = t,
      { maxAttempts: i } = t,
      { currentHeardle: o } = t,
      { todaysGame: a } = t;
    return (
      (e.$$set = (e) => {
        "userGuesses" in e && n(0, (s = e.userGuesses)),
          "maxAttempts" in e && n(4, (i = e.maxAttempts)),
          "currentHeardle" in e && n(1, (o = e.currentHeardle)),
          "todaysGame" in e && n(2, (a = e.todaysGame));
      }),
      (e.$$.update = () => {
        21 & e.$$.dirty &&
          n(3, (r = a.hasFinished && a.gotCorrect ? s.length : i));
      }),
      [s, o, a, r, i]
    );
  }
  class Ie extends se {
    constructor(e) {
      super(),
        re(this, e, He, Ne, i, {
          userGuesses: 0,
          maxAttempts: 4,
          currentHeardle: 1,
          todaysGame: 2,
        });
    }
  }

  function We(t) {
    let n, r;
    return {
      c() {
        (n = w("div")),
          (r = w("i")),
          M(r, "class", "gg-loadbar-sound svelte-15swa4o"),
          Y(r, "musicIsPlaying", t[0]),
          M(n, "class", "scale-150 transform relative");
      },
      m(e, t) {
        g(e, n, t), p(n, r);
      },
      p(e, [t]) {
        1 & t && Y(r, "musicIsPlaying", e[0]);
      },
      i: e,
      o: e,
      d(e) {
        e && y(n);
      },
    };
  }

  function Re(e, t, n) {
    let { musicIsPlaying: r } = t;
    return (
      (e.$$set = (e) => {
        "musicIsPlaying" in e && n(0, (r = e.musicIsPlaying));
      }),
      [r]
    );
  }
  class Fe extends se {
    constructor(e) {
      super(),
        re(this, e, Re, We, i, {
          musicIsPlaying: 0,
        });
    }
  }

  function Ge(t) {
    let n;
    return {
      c() {
        n = w("div");
      },
      m(e, t) {
        g(e, n, t);
      },
      p: e,
      i: e,
      o: e,
      d(e) {
        e && y(n);
      },
    };
  }
  class Ee extends se {
    constructor(e) {
      super(), re(this, e, null, Ge, i, {});
    }
  }
  const { document: je } = X;

  function Be(e, t, n) {
    const r = e.slice();
    return (r[33] = t[n]), (r[35] = n), r;
  }

  function ze(e, t, n) {
    const r = e.slice();
    return (r[33] = t[n]), (r[35] = n), r;
  }

  function Ue(e, t, n) {
    const r = e.slice();
    return (r[33] = t[n]), (r[35] = n), r;
  }

  function Ve(e) {
    let t, n, r, s;
    const i = [Ze, Ke],
      o = [];

    function a(e, t) {
      return e[13] ? 0 : 1;
    }
    return (
      (n = a(e)),
      (r = o[n] = i[n](e)),
      {
        c() {
          (t = w("div")),
            r.c(),
            M(t, "class", "text-sm text-center text-custom-line p-6");
        },
        m(e, r) {
          g(e, t, r), o[n].m(t, null), (s = !0);
        },
        p(e, s) {
          let l = n;
          (n = a(e)),
            n === l
              ? o[n].p(e, s)
              : (J(),
                q(o[l], 1, 1, () => {
                  o[l] = null;
                }),
                K(),
                (r = o[n]),
                r ? r.p(e, s) : ((r = o[n] = i[n](e)), r.c()),
                Z(r, 1),
                r.m(t, null));
        },
        i(e) {
          s || (Z(r), (s = !0));
        },
        o(e) {
          q(r), (s = !1);
        },
        d(e) {
          e && y(t), o[n].d();
        },
      }
    );
  }

  function Je(e) {
    let t, n, r, s;
    const i = [Qe, Xe],
      o = [];

    function a(e, t) {
      return e[9] ? 1 : 0;
    }
    return (
      (t = a(e)),
      (n = o[t] = i[t](e)),
      {
        c() {
          n.c(), (r = b());
        },
        m(e, n) {
          o[t].m(e, n), g(e, r, n), (s = !0);
        },
        p(e, s) {
          let l = t;
          (t = a(e)),
            t === l
              ? o[t].p(e, s)
              : (J(),
                q(o[l], 1, 1, () => {
                  o[l] = null;
                }),
                K(),
                (n = o[t]),
                n ? n.p(e, s) : ((n = o[t] = i[t](e)), n.c()),
                Z(n, 1),
                n.m(r.parentNode, r));
        },
        i(e) {
          s || (Z(n), (s = !0));
        },
        o(e) {
          q(n), (s = !1);
        },
        d(e) {
          o[t].d(e), e && y(r);
        },
      }
    );
  }

  function Ke(t) {
    let n, r, s, i;
    return (
      (n = new Ee({})),
      {
        c() {
          Q(n.$$.fragment),
            (r = x()),
            (s = w("p")),
            (s.textContent = "loading player");
        },
        m(e, t) {
          ee(n, e, t), g(e, r, t), g(e, s, t), (i = !0);
        },
        p: e,
        i(e) {
          i || (Z(n.$$.fragment, e), (i = !0));
        },
        o(e) {
          q(n.$$.fragment, e), (i = !1);
        },
        d(e) {
          te(n, e), e && y(r), e && y(s);
        },
      }
    );
  }

  function Ze(e) {
    let t, n, r, s, i;
    return (
      (s = new ae({
        props: {
          $$slots: {
            default: [qe],
          },
          $$scope: {
            ctx: e,
          },
        },
      })),
      s.$on("click", e[22]),
      {
        c() {
          (t = w("p")),
            (t.textContent =
              "There was an error loading the player. Please reload and try\n                again."),
            (n = x()),
            (r = w("div")),
            Q(s.$$.fragment),
            M(t, "class", "mb-3"),
            M(r, "class", "flex justify-center");
        },
        m(e, o) {
          g(e, t, o), g(e, n, o), g(e, r, o), ee(s, r, null), (i = !0);
        },
        p(e, t) {
          const n = {};
          128 & t[1] &&
            (n.$$scope = {
              dirty: t,
              ctx: e,
            }),
            s.$set(n);
        },
        i(e) {
          i || (Z(s.$$.fragment, e), (i = !0));
        },
        o(e) {
          q(s.$$.fragment, e), (i = !1);
        },
        d(e) {
          e && y(t), e && y(n), e && y(r), te(s);
        },
      }
    );
  }

  function qe(e) {
    let t, n;
    return {
      c() {
        (t = k("svg")),
          (n = k("path")),
          M(n, "d", "M2.5 2v6h6M2.66 15.57a10 10 0 1 0 .57-8.38"),
          M(t, "xmlns", "http://www.w3.org/2000/svg"),
          M(t, "width", "24"),
          M(t, "height", "24"),
          M(t, "viewBox", "0 0 24 24"),
          M(t, "fill", "none"),
          M(t, "stroke", "currentColor"),
          M(t, "stroke-width", "2"),
          M(t, "stroke-linecap", "round"),
          M(t, "stroke-linejoin", "round");
      },
      m(e, r) {
        g(e, t, r), p(t, n);
      },
      d(e) {
        e && y(t);
      },
    };
  }

  function Xe(t) {
    let n,
      r,
      s,
      i,
      o,
      a,
      l,
      u,
      c = t[4].gameIsActive && et(t);
    return {
      c() {
        (n = w("div")),
          (r = w("div")),
          (s = w("div")),
          (i = w("div")),
          (i.innerHTML =
            '<svg xmlns="http://www.w3.org/2000/svg" width="24" height="24" viewBox="0 0 24 24" fill="none" stroke="currentColor" stroke-width="2" stroke-linecap="round" stroke-linejoin="round"><path d="M11 5L6 9H2v6h4l5 4zM22 9l-6 6M16 9l6 6"></path></svg>'),
          (o = x()),
          (a = w("div")),
          (l = w("p")),
          (l.textContent =
            "Oh no! Seems like today's track is unavailable on\n                            SoundCloud in your location"),
          (u = x()),
          c && c.c(),
          M(i, "class", "mr-3"),
          M(l, "class", "text-sm "),
          M(s, "class", "flex items-center"),
          M(r, "class", "p-3 mb-3 bg-custom-mg rounded-sm"),
          M(n, "class", "max-w-screen-sm w-full mx-auto px-3 flex-col");
      },
      m(e, t) {
        g(e, n, t),
          p(n, r),
          p(r, s),
          p(s, i),
          p(s, o),
          p(s, a),
          p(a, l),
          p(a, u),
          c && c.m(a, null);
      },
      p(e, t) {
        e[4].gameIsActive
          ? c
            ? c.p(e, t)
            : ((c = et(e)), c.c(), c.m(a, null))
          : c && (c.d(1), (c = null));
      },
      i: e,
      o: e,
      d(e) {
        e && y(n), c && c.d();
      },
    };
  }

  function Qe(e) {
    let t,
      n,
      r,
      i,
      o,
      a,
      l,
      u,
      c,
      d,
      h,
      f,
      m,
      v,
      k,
      b,
      S,
      D,
      Y,
      C,
      O,
      P,
      A = mt(e[11]) + "",
      L =
        mt(
          e[15]
            ? e[4].isPrime
              ? e[8].slice(-1)[0]
              : e[2].maxAttempts * e[2].attemptInterval
            : e[3]
        ) + "",
      N = !e[12] && 1 == e[0] && tt();

    function H(e, t) {
      return e[4].isPrime ? rt : nt;
    }
    let I = H(e),
      W = I(e);
    return (
      (D = new ae({
        props: {
          $$slots: {
            default: [ht],
          },
          $$scope: {
            ctx: e,
          },
        },
      })),
      D.$on("click", function () {
        s(e[18] ? e[6] : e[5]) && (e[18] ? e[6] : e[5]).apply(this, arguments);
      }),
      {
        c() {
          N && N.c(),
            (t = x()),
            (n = w("div")),
            (r = w("div")),
            (i = w("div")),
            (o = w("div")),
            (a = w("div")),
            (l = x()),
            W.c(),
            (u = x()),
            (c = w("div")),
            (d = w("div")),
            (h = w("div")),
            (f = w("div")),
            (m = w("div")),
            (v = w("div")),
            (k = _(A)),
            (b = x()),
            (S = w("div")),
            Q(D.$$.fragment),
            (Y = x()),
            (C = w("div")),
            (O = _(L)),
            M(a, "class", "h-full absolute bg-custom-positive"),
            T(a, "width", e[10] + "%"),
            M(o, "class", "h-full absolute bg-custom-mg overflow-hidden"),
            T(o, "width", (e[15] ? e[16] : "100") + "%"),
            M(i, "class", "h-3 w-full relative overflow-hidden "),
            M(r, "class", "max-w-screen-sm w-full mx-auto px-3 flex-col"),
            M(n, "class", "border-t border-custom-line"),
            M(m, "class", "flex items-center"),
            M(S, "class", "flex justify-center items-center p-1"),
            M(f, "class", "flex justify-between items-center"),
            M(h, "class", "px-3 "),
            M(d, "class", "max-w-screen-sm w-full mx-auto flex-col"),
            M(c, "class", "border-t border-custom-line");
        },
        m(e, s) {
          N && N.m(e, s),
            g(e, t, s),
            g(e, n, s),
            p(n, r),
            p(r, i),
            p(i, o),
            p(o, a),
            p(i, l),
            W.m(i, null),
            g(e, u, s),
            g(e, c, s),
            p(c, d),
            p(d, h),
            p(h, f),
            p(f, m),
            p(m, v),
            p(v, k),
            p(f, b),
            p(f, S),
            ee(D, S, null),
            p(f, Y),
            p(f, C),
            p(C, O),
            (P = !0);
        },
        p(n, r) {
          (e = n)[12] || 1 != e[0]
            ? N && (N.d(1), (N = null))
            : N || ((N = tt()), N.c(), N.m(t.parentNode, t)),
            (!P || 1024 & r[0]) && T(a, "width", e[10] + "%"),
            (!P || 98304 & r[0]) &&
              T(o, "width", (e[15] ? e[16] : "100") + "%"),
            I === (I = H(e)) && W
              ? W.p(e, r)
              : (W.d(1), (W = I(e)), W && (W.c(), W.m(i, null))),
            (!P || 2048 & r[0]) && A !== (A = mt(e[11]) + "") && $(k, A);
          const s = {};
          (262144 & r[0]) | (128 & r[1]) &&
            (s.$$scope = {
              dirty: r,
              ctx: e,
            }),
            D.$set(s),
            (!P || 33052 & r[0]) &&
              L !==
                (L =
                  mt(
                    e[15]
                      ? e[4].isPrime
                        ? e[8].slice(-1)[0]
                        : e[2].maxAttempts * e[2].attemptInterval
                      : e[3]
                  ) + "") &&
              $(O, L);
        },
        i(e) {
          P || (Z(D.$$.fragment, e), (P = !0));
        },
        o(e) {
          q(D.$$.fragment, e), (P = !1);
        },
        d(e) {
          N && N.d(e), e && y(t), e && y(n), W.d(), e && y(u), e && y(c), te(D);
        },
      }
    );
  }

  function et(e) {
    let t, n, r, s, i, o;
    return {
      c() {
        (t = w("p")),
          (n = _("We're really sorry. The answer is ")),
          (r = w("a")),
          (s = _("here")),
          (o = _(
            ", though, if you want to maintain your streak.\n                                We won't tell..."
          )),
          M(r, "href", (i = e[1].url)),
          M(t, "class", "text-xs text-custom-line pt-1");
      },
      m(e, i) {
        g(e, t, i), p(t, n), p(t, r), p(r, s), p(t, o);
      },
      p(e, t) {
        2 & t[0] && i !== (i = e[1].url) && M(r, "href", i);
      },
      d(e) {
        e && y(t);
      },
    };
  }

  function tt(e) {
    let t;
    return {
      c() {
        (t = w("div")),
          (t.innerHTML =
            '<p>Turn up the volume and tap to start the track!</p> \n\n                <svg class="mt-2" xmlns="http://www.w3.org/2000/svg" width="24" height="24" viewBox="0 0 24 24" fill="none" stroke="currentColor" stroke-width="2" stroke-linecap="round" stroke-linejoin="round"><path d="M6 9l6 6 6-6"></path></svg>'),
          M(
            t,
            "class",
            "text-center p-3 flex flex-col items-center text-sm text-custom-line"
          );
      },
      m(e, n) {
        g(e, t, n);
      },
      d(e) {
        e && y(t);
      },
    };
  }

  function nt(e) {
    let t;

    function n(e, t) {
      return e[15] ? st : it;
    }
    let r = n(e),
      s = r(e);
    return {
      c() {
        (t = w("div")),
          s.c(),
          M(t, "class", "flex w-full h-full absolute justify-between");
      },
      m(e, n) {
        g(e, t, n), s.m(t, null);
      },
      p(e, i) {
        r === (r = n(e)) && s
          ? s.p(e, i)
          : (s.d(1), (s = r(e)), s && (s.c(), s.m(t, null)));
      },
      d(e) {
        e && y(t), s.d();
      },
    };
  }

  function rt(e) {
    let t,
      n = e[15] && lt(e);
    return {
      c() {
        (t = w("div")), n && n.c(), M(t, "class", "w-full h-full absolute");
      },
      m(e, r) {
        g(e, t, r), n && n.m(t, null);
      },
      p(e, r) {
        e[15]
          ? n
            ? n.p(e, r)
            : ((n = lt(e)), n.c(), n.m(t, null))
          : n && (n.d(1), (n = null));
      },
      d(e) {
        e && y(t), n && n.d();
      },
    };
  }

  function st(e) {
    let t,
      n = Array(e[2].maxAttempts + 1),
      r = [];
    for (let t = 0; t < n.length; t += 1) r[t] = ot(Be(e, n, t));
    return {
      c() {
        for (let e = 0; e < r.length; e += 1) r[e].c();
        t = b();
      },
      m(e, n) {
        for (let t = 0; t < r.length; t += 1) r[t].m(e, n);
        g(e, t, n);
      },
      p(e, s) {
        if (4 & s[0]) {
          const s = n.length;
          let i;
          for (n = Array(e[2].maxAttempts + 1), i = s; i < n.length; i += 1)
            Be(e, n, i),
              r[i] || ((r[i] = ot()), r[i].c(), r[i].m(t.parentNode, t));
          for (i = n.length; i < s; i += 1) r[i].d(1);
          r.length = n.length;
        }
      },
      d(e) {
        v(r, e), e && y(t);
      },
    };
  }

  function it(e) {
    let t,
      n = Array(Math.floor(e[3] / e[2].attemptInterval)),
      r = [];
    for (let t = 0; t < n.length; t += 1) r[t] = at(ze(e, n, t));
    return {
      c() {
        for (let e = 0; e < r.length; e += 1) r[e].c();
        t = b();
      },
      m(e, n) {
        for (let t = 0; t < r.length; t += 1) r[t].m(e, n);
        g(e, t, n);
      },
      p(e, s) {
        if (12 & s[0]) {
          const s = n.length;
          let i;
          for (
            n = Array(Math.floor(e[3] / e[2].attemptInterval)), i = s;
            i < n.length;
            i += 1
          )
            ze(e, n, i),
              r[i] || ((r[i] = at()), r[i].c(), r[i].m(t.parentNode, t));
          for (i = n.length; i < s; i += 1) r[i].d(1);
          r.length = n.length;
        }
      },
      d(e) {
        v(r, e), e && y(t);
      },
    };
  }

  function ot(e) {
    let t;
    return {
      c() {
        (t = w("div")), M(t, "class", "bg-custom-bg w-px h-full");
      },
      m(e, n) {
        g(e, t, n);
      },
      d(e) {
        e && y(t);
      },
    };
  }

  function at(e) {
    let t;
    return {
      c() {
        (t = w("div")), M(t, "class", "bg-custom-bg w-px h-full");
      },
      m(e, n) {
        g(e, t, n);
      },
      d(e) {
        e && y(t);
      },
    };
  }

  function lt(e) {
    let t,
      n,
      r,
      s,
      i = e[8],
      o = [];
    for (let t = 0; t < i.length; t += 1) o[t] = ut(Ue(e, i, t));
    return {
      c() {
        (t = w("div")), (n = x());
        for (let e = 0; e < o.length; e += 1) o[e].c();
        (r = x()),
          (s = w("div")),
          M(t, "class", "bg-custom-line w-px h-full absolute right-0"),
          M(s, "class", "bg-custom-mg w-px h-full absolute right-0");
      },
      m(e, i) {
        g(e, t, i), g(e, n, i);
        for (let t = 0; t < o.length; t += 1) o[t].m(e, i);
        g(e, r, i), g(e, s, i);
      },
      p(e, t) {
        if (384 & t[0]) {
          let n;
          for (i = e[8], n = 0; n < i.length; n += 1) {
            const s = Ue(e, i, n);
            o[n]
              ? o[n].p(s, t)
              : ((o[n] = ut(s)), o[n].c(), o[n].m(r.parentNode, r));
          }
          for (; n < o.length; n += 1) o[n].d(1);
          o.length = i.length;
        }
      },
      d(e) {
        e && y(t), e && y(n), v(o, e), e && y(r), e && y(s);
      },
    };
  }

  function ut(e) {
    let t;
    return {
      c() {
        (t = w("div")),
          M(t, "class", "w-px h-full absolute"),
          T(t, "left", (e[8][e[35]] / e[8].slice(-1)[0]) * 100 + "%"),
          Y(t, "bg-custom-bg", e[35] < e[7] - 1),
          Y(t, "bg-custom-mg", e[35] > e[7] - 1),
          Y(t, "bg-custom-line", e[35] == e[7] - 1);
      },
      m(e, n) {
        g(e, t, n);
      },
      p(e, n) {
        256 & n[0] &&
          T(t, "left", (e[8][e[35]] / e[8].slice(-1)[0]) * 100 + "%"),
          128 & n[0] && Y(t, "bg-custom-bg", e[35] < e[7] - 1),
          128 & n[0] && Y(t, "bg-custom-mg", e[35] > e[7] - 1),
          128 & n[0] && Y(t, "bg-custom-line", e[35] == e[7] - 1);
      },
      d(e) {
        e && y(t);
      },
    };
  }

  function ct(t) {
    let n;
    return {
      c() {
        (n = w("div")),
          (n.innerHTML =
            '<svg xmlns="http://www.w3.org/2000/svg" width="24" height="24" viewBox="0 0 24 24" fill="currentColor" stroke="currentColor" stroke-width="2" stroke-linecap="round" stroke-linejoin="round"><polygon points="5 3 19 12 5 21 5 3"></polygon></svg>'),
          M(n, "class", "ml-1 relative z-10");
      },
      m(e, t) {
        g(e, n, t);
      },
      p: e,
      i: e,
      o: e,
      d(e) {
        e && y(n);
      },
    };
  }

  function dt(e) {
    let t, n, r;
    return (
      (n = new Fe({
        props: {
          musicIsPlaying: e[18],
        },
      })),
      {
        c() {
          (t = w("div")), Q(n.$$.fragment), M(t, "class", "relative z-10");
        },
        m(e, s) {
          g(e, t, s), ee(n, t, null), (r = !0);
        },
        p(e, t) {
          const r = {};
          262144 & t[0] && (r.musicIsPlaying = e[18]), n.$set(r);
        },
        i(e) {
          r || (Z(n.$$.fragment, e), (r = !0));
        },
        o(e) {
          q(n.$$.fragment, e), (r = !1);
        },
        d(e) {
          e && y(t), te(n);
        },
      }
    );
  }

  function ht(e) {
    let t, n, r, s;
    const i = [dt, ct],
      o = [];

    function a(e, t) {
      return e[18] ? 0 : 1;
    }
    return (
      (n = a(e)),
      (r = o[n] = i[n](e)),
      {
        c() {
          (t = w("div")),
            r.c(),
            M(
              t,
              "class",
              "flex justify-center items-center text-custom-fg h-14 w-14 border-2 rounded-full relative overflow-hidden"
            );
        },
        m(e, r) {
          g(e, t, r), o[n].m(t, null), (s = !0);
        },
        p(e, s) {
          let l = n;
          (n = a(e)),
            n === l
              ? o[n].p(e, s)
              : (J(),
                q(o[l], 1, 1, () => {
                  o[l] = null;
                }),
                K(),
                (r = o[n]),
                r ? r.p(e, s) : ((r = o[n] = i[n](e)), r.c()),
                Z(r, 1),
                r.m(t, null));
        },
        i(e) {
          s || (Z(r), (s = !0));
        },
        o(e) {
          q(r), (s = !1);
        },
        d(e) {
          e && y(t), o[n].d();
        },
      }
    );
  }

  function ft(e) {
    let t, n, r, s, i, o, a, u, c, d, h;
    const f = [Je, Ve],
      m = [];

    function v(e, t) {
      return e[17] ? 0 : 1;
    }
    return (
      (s = v(e)),
      (i = m[s] = f[s](e)),
      {
        c() {
          (t = w("script")),
            (r = x()),
            i.c(),
            (o = x()),
            (a = w("div")),
            (u = w("div")),
            l(t.src, (n = "https://w.soundcloud.com/player/api.js")) ||
              M(t, "src", "https://w.soundcloud.com/player/api.js"),
            M(a, "class", "hidden");
        },
        m(n, i) {
          p(je.head, t),
            g(n, r, i),
            m[s].m(n, i),
            g(n, o, i),
            g(n, a, i),
            p(a, u),
            e[23](u),
            (c = !0),
            d || ((h = S(t, "load", e[19])), (d = !0));
        },
        p(e, t) {
          let n = s;
          (s = v(e)),
            s === n
              ? m[s].p(e, t)
              : (J(),
                q(m[n], 1, 1, () => {
                  m[n] = null;
                }),
                K(),
                (i = m[s]),
                i ? i.p(e, t) : ((i = m[s] = f[s](e)), i.c()),
                Z(i, 1),
                i.m(o.parentNode, o));
        },
        i(e) {
          c || (Z(i), (c = !0));
        },
        o(e) {
          q(i), (c = !1);
        },
        d(n) {
          y(t),
            n && y(r),
            m[s].d(n),
            n && y(o),
            n && y(a),
            e[23](null),
            (d = !1),
            h();
        },
      }
    );
  }

  function mt(e) {
    var t = Math.floor(e / 6e4),
      n = ((e % 6e4) / 1e3).toFixed(0);
    return t + ":" + (n < 10 ? "0" : "") + n;
  }

  function pt(e, t, n) {
    let r, s, i, o, a, l, u;
    const c = A();
    let { currentAttempt: d } = t,
      { currentHeardle: h } = t,
      { config: f } = t,
      { trackDuration: m = 0 } = t,
      { gameState: p } = t,
      g = !1;
    var y;
    let v = 0,
      w = 0,
      k = !1,
      _ = !1,
      x = !1,
      b = !1,
      S = !1;
    const M = () => {
      y.seekTo(0), y.pause();
    };

    function $(e) {
      c("updatePlayerState", {
        musicIsPlaying: e,
      });
    }
    let D;

    function T() {
      (y = SC.Widget("soundcloud" + h.id)).bind(
        SC.Widget.Events.READY,
        function () {
          y.getCurrentSound(function (e) {
            "BLOCK" === e.policy && n(9, (g = !0)),
              c("updateSong", {
                currentSong: e,
              });
          }),
            y.bind(SC.Widget.Events.PAUSE, function () {
              $(!1);
            }),
            y.bind(SC.Widget.Events.PLAY, function () {
              b ||
                (pe("startGame", {
                  name: "startGame",
                }),
                pe("startGame#" + h.id, {
                  name: "startGame",
                }),
                (b = !0)),
                $(!0),
                n(12, (x = !0));
            }),
            y.bind(SC.Widget.Events.PLAY_PROGRESS, function (e) {
              n(11, (w = e.currentPosition)),
                1 == s
                  ? p.isPrime
                    ? (n(10, (v = (w / u) * 100)), w > u && M())
                    : (n(10, (v = (w / (d * f.attemptInterval)) * 100)),
                      w > d * f.attemptInterval && M())
                  : (n(10, (v = (w / m) * 100)), w > m && M());
            });
        }
      );
    }
    P(() => {
      const e = document.createElement("iframe");
      (e.name = h.id),
        (e.id = "soundcloud" + h.id),
        (e.allow = "autoplay"),
        (e.height = 0),
        (e.src =
          "https://w.soundcloud.com/player/?url=" + h.url + "&cache=" + h.id),
        D.appendChild(e),
        (_ = !0),
        k &&
          (setTimeout(() => {
            n(13, (S = !0));
          }, 6e3),
          T());
    });
    return (
      (e.$$set = (e) => {
        "currentAttempt" in e && n(0, (d = e.currentAttempt)),
          "currentHeardle" in e && n(1, (h = e.currentHeardle)),
          "config" in e && n(2, (f = e.config)),
          "trackDuration" in e && n(3, (m = e.trackDuration)),
          "gameState" in e && n(4, (p = e.gameState));
      }),
      (e.$$.update = () => {
        16 & e.$$.dirty[0] && n(18, (r = p.musicIsPlaying)),
          16 & e.$$.dirty[0] && n(15, (s = p.gameIsActive)),
          16 & e.$$.dirty[0] && n(17, (i = p.playerIsReady)),
          1 & e.$$.dirty[0] && n(7, (o = d)),
          4 & e.$$.dirty[0] && n(8, (a = f.attemptIntervalAlt)),
          405 & e.$$.dirty[0] &&
            n(
              16,
              (l = p.isPrime
                ? (a[o - 1] / a.slice(-1)[0]) * 100
                : (d / f.maxAttempts) * 100)
            ),
          384 & e.$$.dirty[0] && (u = a[o - 1]);
      }),
      [
        d,
        h,
        f,
        m,
        p,
        () => {
          y.seekTo(0), y.play();
        },
        M,
        o,
        a,
        g,
        v,
        w,
        x,
        S,
        D,
        s,
        l,
        i,
        r,
        function () {
          (k = !0),
            _ &&
              (setTimeout(() => {
                n(13, (S = !0));
              }, 6e3),
              T());
        },
        () => {
          y.toggle();
        },
        () => {
          y.seekTo(0), y.play();
        },
        () => {
          window.location.reload();
        },
        function (e) {
          H[e ? "unshift" : "push"](() => {
            (D = e), n(14, D);
          });
        },
      ]
    );
  }
  class gt extends se {
    constructor(e) {
      super(),
        re(
          this,
          e,
          pt,
          ft,
          i,
          {
            currentAttempt: 0,
            currentHeardle: 1,
            config: 2,
            trackDuration: 3,
            gameState: 4,
            togglePlayState: 20,
            scPlay: 5,
            scPause: 6,
            resetAndPlay: 21,
          },
          null,
          [-1, -1]
        );
    }
    get togglePlayState() {
      return this.$$.ctx[20];
    }
    get scPlay() {
      return this.$$.ctx[5];
    }
    get scPause() {
      return this.$$.ctx[6];
    }
    get resetAndPlay() {
      return this.$$.ctx[21];
    }
  }
  "undefined" != typeof globalThis
    ? globalThis
    : "undefined" != typeof window
    ? window
    : "undefined" != typeof global
    ? global
    : "undefined" != typeof self && self;

  function yt(e) {
    var t = {
      exports: {},
    };
    return e(t, t.exports), t.exports;
  }

  function vt(e) {
    throw new Error(
      'Could not dynamically require "' +
        e +
        '". Please configure the dynamicRequireTargets option of @rollup/plugin-commonjs appropriately for this require call to behave properly.'
    );
  }
  var wt = yt(function (e, t) {
      var n;
      (n = function () {
        function e(e, t) {
          var n = Object.keys(e);
          if (Object.getOwnPropertySymbols) {
            var r = Object.getOwnPropertySymbols(e);
            t &&
              (r = r.filter(function (t) {
                return Object.getOwnPropertyDescriptor(e, t).enumerable;
              })),
              n.push.apply(n, r);
          }
          return n;
        }

        function t(t) {
          for (var n = 1; n < arguments.length; n++) {
            var s = null != arguments[n] ? arguments[n] : {};
            n % 2
              ? e(Object(s), !0).forEach(function (e) {
                  r(t, e, s[e]);
                })
              : Object.getOwnPropertyDescriptors
              ? Object.defineProperties(t, Object.getOwnPropertyDescriptors(s))
              : e(Object(s)).forEach(function (e) {
                  Object.defineProperty(
                    t,
                    e,
                    Object.getOwnPropertyDescriptor(s, e)
                  );
                });
          }
          return t;
        }

        function n(e) {
          return (n =
            "function" == typeof Symbol && "symbol" == typeof Symbol.iterator
              ? function (e) {
                  return typeof e;
                }
              : function (e) {
                  return e &&
                    "function" == typeof Symbol &&
                    e.constructor === Symbol &&
                    e !== Symbol.prototype
                    ? "symbol"
                    : typeof e;
                })(e);
        }

        function r(e, t, n) {
          return (
            t in e
              ? Object.defineProperty(e, t, {
                  value: n,
                  enumerable: !0,
                  configurable: !0,
                  writable: !0,
                })
              : (e[t] = n),
            e
          );
        }

        function s(e) {
          return (
            (function (e) {
              if (Array.isArray(e)) return o(e);
            })(e) ||
            (function (e) {
              if (
                ("undefined" != typeof Symbol && null != e[Symbol.iterator]) ||
                null != e["@@iterator"]
              )
                return Array.from(e);
            })(e) ||
            i(e) ||
            (function () {
              throw new TypeError(
                "Invalid attempt to spread non-iterable instance.\nIn order to be iterable, non-array objects must have a [Symbol.iterator]() method."
              );
            })()
          );
        }

        function i(e, t) {
          if (e) {
            if ("string" == typeof e) return o(e, t);
            var n = Object.prototype.toString.call(e).slice(8, -1);
            return (
              "Object" === n && e.constructor && (n = e.constructor.name),
              "Map" === n || "Set" === n
                ? Array.from(e)
                : "Arguments" === n ||
                  /^(?:Ui|I)nt(?:8|16|32)(?:Clamped)?Array$/.test(n)
                ? o(e, t)
                : void 0
            );
          }
        }

        function o(e, t) {
          (null == t || t > e.length) && (t = e.length);
          for (var n = 0, r = new Array(t); n < t; n++) r[n] = e[n];
          return r;
        }
        var a = function (e) {
            return "string" == typeof e ? document.querySelector(e) : e();
          },
          l = function (e, t) {
            var n = "string" == typeof e ? document.createElement(e) : e;
            for (var r in t) {
              var s = t[r];
              if ("inside" === r) s.append(n);
              else if ("dest" === r) a(s[0]).insertAdjacentElement(s[1], n);
              else if ("around" === r) {
                var i = s;
                i.parentNode.insertBefore(n, i),
                  n.append(i),
                  null != i.getAttribute("autofocus") && i.focus();
              } else r in n ? (n[r] = s) : n.setAttribute(r, s);
            }
            return n;
          },
          u = function (e, t) {
            return (
              (e = e.toString().toLowerCase()),
              t
                ? e
                    .normalize("NFD")
                    .replace(/[\u0300-\u036f]/g, "")
                    .normalize("NFC")
                : e
            );
          },
          c = function (e, n) {
            return l(
              "mark",
              t(
                {
                  innerHTML: e,
                },
                "string" == typeof n && {
                  class: n,
                }
              )
            ).outerHTML;
          },
          d = function (e, t) {
            t.input.dispatchEvent(
              new CustomEvent(e, {
                bubbles: !0,
                detail: t.feedback,
                cancelable: !0,
              })
            );
          },
          h = function (e, t, n) {
            var r = n || {},
              s = r.mode,
              i = r.diacritics,
              o = r.highlight,
              a = u(t, i);
            if (((t = t.toString()), (e = u(e, i)), "loose" === s)) {
              var l = (e = e.replace(/ /g, "")).length,
                d = 0,
                h = Array.from(t)
                  .map(function (t, n) {
                    return (
                      d < l && a[n] === e[d] && ((t = o ? c(t, o) : t), d++), t
                    );
                  })
                  .join("");
              if (d === l) return h;
            } else {
              var f = a.indexOf(e);
              if (~f)
                return (
                  (e = t.substring(f, f + e.length)),
                  o ? t.replace(e, c(e, o)) : t
                );
            }
          },
          f = function (e, t) {
            return new Promise(function (n, r) {
              var s;
              return (s = e.data).cache && s.store
                ? n()
                : new Promise(function (e, n) {
                    return "function" == typeof s.src
                      ? s.src(t).then(e, n)
                      : e(s.src);
                  }).then(function (t) {
                    try {
                      return (e.feedback = s.store = t), d("response", e), n();
                    } catch (e) {
                      return r(e);
                    }
                  }, r);
            });
          },
          m = function (e, t) {
            var n = t.data,
              r = t.searchEngine,
              s = [];
            
            // remove duplicates
            n.src = n.src.filter((v,i,a)=>a.findIndex(v2=>(JSON.stringify(v2) === JSON.stringify(v)))===i);
            
            n.store.forEach(function (o, a) {
              var l = function (n) {
                var i = n ? o[n] : o,
                  a =
                    "function" == typeof r
                      ? r(e, i)
                      : h(e, i, {
                          mode: r,
                          diacritics: t.diacritics,
                          highlight: t.resultItem.highlight,
                        });
                if (a) {
                  var l = {
                    match: a,
                    value: o,
                  };
                  n && (l.key = n), s.push(l);
                }
              };
              if (n.keys) {
                var u,
                  c = (function (e, t) {
                    var n =
                      ("undefined" != typeof Symbol && e[Symbol.iterator]) ||
                      e["@@iterator"];
                    if (!n) {
                      if (Array.isArray(e) || (n = i(e))) {
                        n && (e = n);
                        var r = 0,
                          s = function () {};
                        return {
                          s: s,
                          n: function () {
                            return r >= e.length
                              ? {
                                  done: !0,
                                }
                              : {
                                  done: !1,
                                  value: e[r++],
                                };
                          },
                          e: function (e) {
                            throw e;
                          },
                          f: s,
                        };
                      }
                      throw new TypeError(
                        "Invalid attempt to iterate non-iterable instance.\nIn order to be iterable, non-array objects must have a [Symbol.iterator]() method."
                      );
                    }
                    var o,
                      a = !0,
                      l = !1;
                    return {
                      s: function () {
                        n = n.call(e);
                      },
                      n: function () {
                        var e = n.next();
                        return (a = e.done), e;
                      },
                      e: function (e) {
                        (l = !0), (o = e);
                      },
                      f: function () {
                        try {
                          a || null == n.return || n.return();
                        } finally {
                          if (l) throw o;
                        }
                      },
                    };
                  })(n.keys);
                try {
                  for (c.s(); !(u = c.n()).done; ) l(u.value);
                } catch (e) {
                  c.e(e);
                } finally {
                  c.f();
                }
              } else l();
            }),
              n.filter && (s = n.filter(s));
            // var o = s.slice(0, t.resultsList.maxResults);
            //   (t.feedback = {
            //     query: e,
            //     matches: s,
            //     results: o,
            //   }),
            //   d("results", t);
            
            // remove duplicates
            var o = s.slice(0, t.resultsList.maxResults);
            var o_uniq = o.filter((v,i,a)=>a.findIndex(v2=>(JSON.stringify(v2) === JSON.stringify(v)))===i);
              (t.feedback = {
                query: e,
                matches: s,
                results: o_uniq,
              }),
              d("results", t);
            
          },
          p = "aria-expanded",
          g = "aria-activedescendant",
          y = "aria-selected",
          v = function (e, n) {
            e.feedback.selection = t(
              {
                index: n,
              },
              e.feedback.results[n]
            );
          },
          w = function (e) {
            e.isOpen ||
              ((e.wrapper || e.input).setAttribute(p, !0),
              e.list.removeAttribute("hidden"),
              (e.isOpen = !0),
              d("open", e));
          },
          k = function (e) {
            e.isOpen &&
              ((e.wrapper || e.input).setAttribute(p, !1),
              e.input.setAttribute(g, ""),
              e.list.setAttribute("hidden", ""),
              (e.isOpen = !1),
              d("close", e));
          },
          _ = function (e, t) {
            var n = t.resultItem,
              r = t.list.getElementsByTagName(n.tag),
              i = !!n.selected && n.selected.split(" ");
            if (t.isOpen && r.length) {
              var o,
                a,
                l = t.cursor;
              e >= r.length && (e = 0),
                e < 0 && (e = r.length - 1),
                (t.cursor = e),
                l > -1 &&
                  (r[l].removeAttribute(y),
                  i && (a = r[l].classList).remove.apply(a, s(i))),
                r[e].setAttribute(y, !0),
                i && (o = r[e].classList).add.apply(o, s(i)),
                t.input.setAttribute(g, r[t.cursor].id),
                (t.list.scrollTop =
                  r[e].offsetTop - t.list.clientHeight + r[e].clientHeight + 5),
                (t.feedback.cursor = t.cursor),
                v(t, e),
                d("navigate", t);
            }
          },
          x = function (e) {
            _(e.cursor + 1, e);
          },
          b = function (e) {
            _(e.cursor - 1, e);
          },
          S = function (e, t, n) {
            (n = n >= 0 ? n : e.cursor) < 0 ||
              ((e.feedback.event = t), v(e, n), d("selection", e), k(e));
          };

        function M(e, n) {
          var r = this;
          return new Promise(function (s, i) {
            var o, a;
            return (
              (o =
                n ||
                ((a = e.input) instanceof HTMLInputElement ||
                a instanceof HTMLTextAreaElement
                  ? a.value
                  : a.innerHTML)),
              (function (e, t, n) {
                return t ? t(e) : e.length >= n;
              })((o = e.query ? e.query(o) : o), e.trigger, e.threshold)
                ? f(e, o).then(function (n) {
                    try {
                      return e.feedback instanceof Error
                        ? s()
                        : (m(o, e),
                          e.resultsList &&
                            (function (e) {
                              var n = e.resultsList,
                                r = e.list,
                                s = e.resultItem,
                                i = e.feedback,
                                o = i.matches,
                                a = i.results;
                              if (
                                ((e.cursor = -1),
                                (r.innerHTML = ""),
                                o.length || n.noResults)
                              ) {
                                var u = new DocumentFragment();
                                a.forEach(function (e, n) {
                                  var r = l(
                                    s.tag,
                                    t(
                                      {
                                        id: "".concat(s.id, "_").concat(n),
                                        role: "option",
                                        innerHTML: e.match,
                                        inside: u,
                                      },
                                      s.class && {
                                        class: s.class,
                                      }
                                    )
                                  );
                                  s.element && s.element(r, e);
                                }),
                                  r.append(u),
                                  n.element && n.element(r, i),
                                  w(e);
                              } else k(e);
                            })(e),
                          u.call(r));
                    } catch (e) {
                      return i(e);
                    }
                  }, i)
                : (k(e), u.call(r))
            );

            function u() {
              return s();
            }
          });
        }
        var $ = function (e, t) {
          for (var n in e) for (var r in e[n]) t(n, r);
        };

        function D(e) {
          var n = this;
          return new Promise(function (r, s) {
            var i, o, a;
            if (
              ((i = e.placeHolder),
              (a = {
                role: "combobox",
                "aria-owns": (o = e.resultsList).id,
                "aria-haspopup": !0,
                "aria-expanded": !1,
              }),
              l(
                e.input,
                t(
                  t(
                    {
                      "aria-controls": o.id,
                      "aria-autocomplete": "both",
                    },
                    i && {
                      placeholder: i,
                    }
                  ),
                  !e.wrapper && t({}, a)
                )
              ),
              e.wrapper &&
                (e.wrapper = l(
                  "div",
                  t(
                    {
                      around: e.input,
                      class: e.name + "_wrapper",
                    },
                    a
                  )
                )),
              o &&
                (e.list = l(
                  o.tag,
                  t(
                    {
                      dest: [o.destination, o.position],
                      id: o.id,
                      role: "listbox",
                      hidden: "hidden",
                    },
                    o.class && {
                      class: o.class,
                    }
                  )
                )),
              (function (e) {
                var n,
                  r,
                  s,
                  i = e.events,
                  o =
                    ((n = function () {
                      return M(e);
                    }),
                    (r = e.debounce),
                    function () {
                      clearTimeout(s),
                        (s = setTimeout(function () {
                          return n();
                        }, r));
                    }),
                  a = (e.events = t(
                    {
                      input: t({}, i && i.input),
                    },
                    e.resultsList && {
                      list: i ? t({}, i.list) : {},
                    }
                  )),
                  l = {
                    input: {
                      input: function () {
                        o();
                      },
                      keydown: function (t) {
                        !(function (e, t) {
                          switch (e.keyCode) {
                            case 40:
                            case 38:
                              e.preventDefault(),
                                40 === e.keyCode ? x(t) : b(t);
                              break;
                            case 13:
                              t.submit || e.preventDefault(),
                                t.cursor >= 0 && S(t, e);
                              break;
                            case 9:
                              t.resultsList.tabSelect &&
                                t.cursor >= 0 &&
                                S(t, e);
                              break;
                            case 27:
                              (t.input.value = ""), k(t);
                          }
                        })(t, e);
                      },
                      blur: function () {
                        k(e);
                      },
                    },
                    list: {
                      mousedown: function (e) {
                        e.preventDefault();
                      },
                      click: function (t) {
                        !(function (e, t) {
                          var n = t.resultItem.tag.toUpperCase(),
                            r = Array.from(t.list.querySelectorAll(n)),
                            s = e.target.closest(n);
                          s && s.nodeName === n && S(t, e, r.indexOf(s));
                        })(t, e);
                      },
                    },
                  };
                $(l, function (t, n) {
                  (e.resultsList || "input" === n) &&
                    (a[t][n] || (a[t][n] = l[t][n]));
                }),
                  $(a, function (t, n) {
                    e[t].addEventListener(n, a[t][n]);
                  });
              })(e),
              e.data.cache)
            )
              return f(e).then(function (e) {
                try {
                  return u.call(n);
                } catch (e) {
                  return s(e);
                }
              }, s);

            function u() {
              return d("init", e), r();
            }
            return u.call(n);
          });
        }

        function T(e) {
          var t = e.prototype;
          (t.init = function () {
            D(this);
          }),
            (t.start = function (e) {
              M(this, e);
            }),
            (t.unInit = function () {
              if (this.wrapper) {
                var e = this.wrapper.parentNode;
                e.insertBefore(this.input, this.wrapper),
                  e.removeChild(this.wrapper);
              }
              var t;
              $((t = this).events, function (e, n) {
                t[e].removeEventListener(n, t.events[e][n]);
              });
            }),
            (t.open = function () {
              w(this);
            }),
            (t.close = function () {
              k(this);
            }),
            (t.goTo = function (e) {
              _(e, this);
            }),
            (t.next = function () {
              x(this);
            }),
            (t.previous = function () {
              b(this);
            }),
            (t.select = function (e) {
              S(this, null, e);
            }),
            (t.search = function (e, t, n) {
              return h(e, t, n);
            });
        }
        return function e(t) {
          (this.options = t),
            (this.id = e.instances = (e.instances || 0) + 1),
            (this.name = "autoComplete"),
            (this.wrapper = 1),
            (this.threshold = 1),
            (this.debounce = 0),
            (this.resultsList = {
              position: "afterend",
              tag: "ul",
              maxResults: 5,
            }),
            (this.resultItem = {
              tag: "li",
            }),
            (function (e) {
              var t = e.name,
                r = e.options,
                s = e.resultsList,
                i = e.resultItem;
              for (var o in r)
                if ("object" === n(r[o]))
                  for (var l in (e[o] || (e[o] = {}), r[o])) e[o][l] = r[o][l];
                else e[o] = r[o];
              (e.selector = e.selector || "#" + t),
                (s.destination = s.destination || e.selector),
                (s.id = s.id || t + "_list_" + e.id),
                (i.id = i.id || t + "_result"),
                (e.input = a(e.selector));
            })(this),
            T.call(this, e),
            D(this);
        };
      }),
        (e.exports = n());
    }),
    kt = _t(2);

  function _t(e) {
    if (
      "number" != typeof e ||
      Number.isNaN(e) ||
      e < 1 ||
      e === Number.POSITIVE_INFINITY
    )
      throw new Error("`" + e + "` is not a valid argument for `n-gram`");
    return function (t) {
      var n,
        r,
        s = [];
      if (null == t) return s;
      if (((r = t.slice ? t : String(t)), (n = r.length - e + 1) < 1)) return s;
      for (; n--; ) s[n] = r.slice(n, n + e);
      return s;
    };
  }

  function xt(e, t) {
    let n, r, s, i;
    Array.isArray(e)
      ? (s = e.map((e) => String(e).toLowerCase()))
      : ((n = String(e).toLowerCase()), (s = 1 === n.length ? [n] : kt(n))),
      Array.isArray(t)
        ? (i = t.map((e) => String(e).toLowerCase()))
        : ((r = String(t).toLowerCase()), (i = 1 === r.length ? [r] : kt(r)));
    let o,
      a,
      l,
      u = -1,
      c = 0;
    for (; ++u < s.length; )
      for (o = s[u], l = -1; ++l < i.length; )
        if (((a = i[l]), o === a)) {
          c++, (i[l] = "");
          break;
        }
    return (2 * c) / (s.length + i.length);
  }

  function bt(t) {
    let n, r;
    return {
      c() {
        (n = _("Skip ")), (r = w("span")), (r.textContent = "(+1.5s)");
      },
      m(e, t) {
        g(e, n, t), g(e, r, t);
      },
      p: e,
      d(e) {
        e && y(n), e && y(r);
      },
    };
  }

  function St(e) {
    let t, n, r, s, i;
    return {
      c() {
        (t = _("Skip ")),
          (n = w("span")),
          (r = _("(+")),
          (s = _(e[0])),
          (i = _("s)")),
          M(n, "class", "tracking-normal lowercase"),
          Y(n, "hidden", e[0] >= e[1].maxAttempts);
      },
      m(e, o) {
        g(e, t, o), g(e, n, o), p(n, r), p(n, s), p(n, i);
      },
      p(e, t) {
        1 & t && $(s, e[0]), 3 & t && Y(n, "hidden", e[0] >= e[1].maxAttempts);
      },
      d(e) {
        e && y(t), e && y(n);
      },
    };
  }

  function Mt(e) {
    let t;

    function n(e, t) {
      return e[2] ? St : bt;
    }
    let r = n(e),
      s = r(e);
    return {
      c() {
        s.c(), (t = b());
      },
      m(e, n) {
        s.m(e, n), g(e, t, n);
      },
      p(e, i) {
        r === (r = n(e)) && s
          ? s.p(e, i)
          : (s.d(1), (s = r(e)), s && (s.c(), s.m(t.parentNode, t)));
      },
      d(e) {
        s.d(e), e && y(t);
      },
    };
  }

  function $t(e) {
    let t;
    return {
      c() {
        t = _("Submit");
      },
      m(e, n) {
        g(e, t, n);
      },
      d(e) {
        e && y(t);
      },
    };
  }

  function Dt(e) {
    let t, n, s, i, o, a, l, u, c, d, h, f, m, v, _, b, $, T, Y;
    return (
      (v = new ae({
        props: {
          secondary: !0,
          $$slots: {
            default: [Mt],
          },
          $$scope: {
            ctx: e,
          },
        },
      })),
      v.$on("click", e[10]),
      (b = new ae({
        props: {
          primary: !0,
          $$slots: {
            default: [$t],
          },
          $$scope: {
            ctx: e,
          },
        },
      })),
      b.$on("click", e[5]),
      {
        c() {
          (t = w("div")),
            (n = w("div")),
            (s = w("div")),
            (i = w("div")),
            (o = k("svg")),
            (a = k("circle")),
            (l = k("line")),
            (u = x()),
            (c = w("input")),
            (d = x()),
            (h = w("div")),
            (h.innerHTML =
              '<svg xmlns="http://www.w3.org/2000/svg" width="18" height="18" viewBox="0 0 24 24" fill="none" stroke="currentColor" stroke-width="2" stroke-linecap="round" stroke-linejoin="round"><line x1="18" y1="6" x2="6" y2="18"></line><line x1="6" y1="6" x2="18" y2="18"></line></svg>'),
            (f = x()),
            (m = w("div")),
            Q(v.$$.fragment),
            (_ = x()),
            Q(b.$$.fragment),
            M(a, "cx", "11"),
            M(a, "cy", "11"),
            M(a, "r", "8"),
            M(l, "x1", "21"),
            M(l, "y1", "21"),
            M(l, "x2", "16.65"),
            M(l, "y2", "16.65"),
            M(o, "class", "absolute top-4 left-3"),
            M(o, "xmlns", "http://www.w3.org/2000/svg"),
            M(o, "width", "18"),
            M(o, "height", "18"),
            M(o, "viewBox", "0 0 24 24"),
            M(o, "fill", "none"),
            M(o, "stroke", "currentColor"),
            M(o, "stroke-width", "2"),
            M(o, "stroke-linecap", "round"),
            M(o, "stroke-linejoin", "round"),
            M(
              c,
              "class",
              "focus:outline-none focus:border-custom-positive w-full p-3 pl-9 placeholder:text-custom-line bg-custom-bg text-custom-fg border-custom-mg"
            ),
            M(c, "id", "autoComplete"),
            M(c, "type", "search"),
            M(c, "dir", "ltr"),
            M(c, "spellcheck", "false"),
            M(c, "autocorrect", "off"),
            M(c, "autocomplete", "off"),
            M(c, "autocapitalize", "off"),
            M(h, "class", "absolute right-3 top-4"),
            M(i, "class", "autoComplete_wrapper relative"),
            M(m, "class", "flex justify-between pt-3"),
            M(n, "class", "m-3 mt-0"),
            M(t, "class", "max-w-screen-sm w-full mx-auto flex-col");
        },
        m(r, y) {
          g(r, t, y),
            p(t, n),
            p(n, s),
            p(s, i),
            p(i, o),
            p(o, a),
            p(o, l),
            p(i, u),
            p(i, c),
            D(c, e[4]),
            p(i, d),
            p(i, h),
            p(s, f),
            p(s, m),
            ee(v, m, null),
            p(m, _),
            ee(b, m, null),
            ($ = !0),
            T || ((Y = [S(c, "input", e[8]), S(h, "click", e[9])]), (T = !0));
        },
        p(e, [t]) {
          16 & t && D(c, e[4]);
          const n = {};
          32775 & t &&
            (n.$$scope = {
              dirty: t,
              ctx: e,
            }),
            v.$set(n);
          const r = {};
          32768 & t &&
            (r.$$scope = {
              dirty: t,
              ctx: e,
            }),
            b.$set(r);
        },
        i(e) {
          $ || (Z(v.$$.fragment, e), Z(b.$$.fragment, e), ($ = !0));
        },
        o(e) {
          q(v.$$.fragment, e), q(b.$$.fragment, e), ($ = !1);
        },
        d(e) {
          e && y(t), te(v), te(b), (T = !1), r(Y);
        },
      }
    );
  }

  function Tt(e, t, n) {
    let r,
      { allOptions: s } = t,
      { currentAttempt: i } = t,
      { config: o } = t,
      { isPrime: a } = t;
    const l = {
        focus() {
          document.getElementById("autoComplete").focus();
        },
        clear() {
          (document.getElementById("autoComplete").value = ""), n(4, (r = ""));
        },
      },
      u = A();

    function c(e) {
      "skipped" == e
        ? (u("guess", {
            guess: r,
            isSkipped: !0,
          }),
          n(4, (r = "")))
        : void 0 !== r && "" !== r.trim()
        ? (u("guess", {
            guess: r,
            isSkipped: !1,
          }),
          n(4, (r = "")))
        : l.focus();
    }
    P(() => {
      !(function () {
        const e = new wt({
          placeHolder: "Know it? Search for the title",
          threshold: 1,
          wrapper: !1,
          resultsList: {
            maxResults: 10,
          },
          diacritics: !0,
          noresults: !0,
          searchEngine: "loose",
          data: {
            src: s,
            cache: !1,
            filter: (e) => {
              if (e.length < 6) return e;
              const t = document
                .getElementById("autoComplete")
                .value.toLowerCase();
              return (e = e.sort((e, n) => {
                let r = xt(t, e.value.toLowerCase()),
                  s = xt(t, n.value.toLowerCase());
                return r === s ? (e.value > n.value ? -1 : 1) : s > r ? 1 : -1;
              }));
            },
          },
          resultItem: {
            highlight: !0,
          },
          events: {
            focus: {
              focus: (e) => {},
            },
            input: {
              selection: (t) => {
                let s = t.detail.selection.value;
                (e.input.value = s), n(4, (r = s));
              },
            },
          },
        });
      })();
    });
    return (
      (e.$$set = (e) => {
        s.pop();
        // console.log('all', s)
        "allOptions" in e && n(6, (s = e.allOptions)),
          "currentAttempt" in e && n(0, (i = e.currentAttempt)),
          "config" in e && n(1, (o = e.config)),
          "isPrime" in e && n(2, (a = e.isPrime));
      }),
      [
        i,
        o,
        a,
        l,
        r,
        c,
        s,
        () => {
          soundcloudWidget.toggle();
        },
        function () {
          (r = this.value), n(4, r);
        },
        () => l.clear(),
        () => c("skipped"),
      ]
    );
  }
  _t(3);
  class Yt extends se {
    constructor(e) {
      super(),
        re(this, e, Tt, Dt, i, {
          allOptions: 6,
          currentAttempt: 0,
          config: 1,
          isPrime: 2,
          guessInput: 3,
          togglePlayState: 7,
        });
    }
    get guessInput() {
      return this.$$.ctx[3];
    }
    get togglePlayState() {
      return this.$$.ctx[7];
    }
  }

  function Ct(e) {
    let t, n, r, s, i, o, a, l, u, d, v, k;
    const b = e[6].default,
      D = c(b, e, e[5], null);
    return {
      c() {
        (t = w("div")),
          (n = w("div")),
          (r = w("div")),
          (s = w("h2")),
          (i = _(e[0])),
          (o = x()),
          (a = w("div")),
          (l = w("button")),
          (l.innerHTML =
            '<svg class="w-7 h-7" xmlns="http://www.w3.org/2000/svg" viewBox="0 0 24 24" fill="none" stroke="currentColor" stroke-width="2" stroke-linecap="round" stroke-linejoin="round"><line x1="18" y1="6" x2="6" y2="18"></line><line x1="6" y1="6" x2="18" y2="18"></line></svg>'),
          (u = x()),
          D && D.c(),
          M(
            s,
            "class",
            "text-sm text-center uppercase text-custom-line font-semibold tracking-widest"
          ),
          M(r, "class", "flex-1 pl-7"),
          (l.autofocus = !0),
          M(l, "class", "border-none text-custom-mg"),
          M(a, "class", "justify-self-end flex"),
          M(n, "class", "flex items-center justify-center mb-6"),
          M(t, "class", "bg-custom-bg border border-custom-mg p-6");
      },
      m(c, h) {
        g(c, t, h),
          p(t, n),
          p(n, r),
          p(r, s),
          p(s, i),
          p(n, o),
          p(n, a),
          p(a, l),
          p(t, u),
          D && D.m(t, null),
          (d = !0),
          l.focus(),
          v || ((k = S(l, "click", e[3])), (v = !0));
      },
      p(e, t) {
        (!d || 1 & t) && $(i, e[0]),
          D &&
            D.p &&
            (!d || 32 & t) &&
            f(D, b, e, e[5], d ? h(b, e[5], t, null) : m(e[5]), null);
      },
      i(e) {
        d || (Z(D, e), (d = !0));
      },
      o(e) {
        q(D, e), (d = !1);
      },
      d(e) {
        e && y(t), D && D.d(e), (v = !1), k();
      },
    };
  }

  function Ot(e) {
    let t, n, r, s, i;
    const o = e[6].default,
      a = c(o, e, e[5], null);
    return {
      c() {
        (t = w("button")),
          (t.innerHTML =
            '<svg class="w-7 h-7" xmlns="http://www.w3.org/2000/svg" viewBox="0 0 24 24" fill="none" stroke="currentColor" stroke-width="2" stroke-linecap="round" stroke-linejoin="round"><line x1="18" y1="6" x2="6" y2="18"></line><line x1="6" y1="6" x2="18" y2="18"></line></svg>'),
          (n = x()),
          a && a.c(),
          (t.autofocus = !0),
          M(t, "class", "border-none text-custom-mg absolute right-3 top-3");
      },
      m(o, l) {
        g(o, t, l),
          g(o, n, l),
          a && a.m(o, l),
          (r = !0),
          t.focus(),
          s || ((i = S(t, "click", e[3])), (s = !0));
      },
      p(e, t) {
        a &&
          a.p &&
          (!r || 32 & t) &&
          f(a, o, e, e[5], r ? h(o, e[5], t, null) : m(e[5]), null);
      },
      i(e) {
        r || (Z(a, e), (r = !0));
      },
      o(e) {
        q(a, e), (r = !1);
      },
      d(e) {
        e && y(t), e && y(n), a && a.d(e), (s = !1), i();
      },
    };
  }

  function Pt(e) {
    let t, n, s, i, o, a, l, u, c;
    const d = [Ot, Ct],
      h = [];

    function f(e, t) {
      return 0 == e[1] ? 0 : 1;
    }
    return (
      (o = f(e)),
      (a = h[o] = d[o](e)),
      {
        c() {
          (t = w("div")),
            (n = x()),
            (s = w("div")),
            (i = w("div")),
            a.c(),
            M(
              t,
              "class",
              "modal-background p-3 flex justify-center svelte-1nyqrwd"
            ),
            M(
              i,
              "class",
              "pointer-events-auto modal max-w-screen-xs w-full mx-auto top-20 relative rounded-sm "
            ),
            M(i, "role", "dialog"),
            M(i, "aria-modal", "true"),
            M(
              s,
              "class",
              "modal-background p-3 pointer-events-none svelte-1nyqrwd"
            );
        },
        m(r, a) {
          g(r, t, a),
            g(r, n, a),
            g(r, s, a),
            p(s, i),
            h[o].m(i, null),
            e[7](i),
            (l = !0),
            u ||
              ((c = [S(window, "keydown", e[4]), S(t, "click", e[3])]),
              (u = !0));
        },
        p(e, [t]) {
          let n = o;
          (o = f(e)),
            o === n
              ? h[o].p(e, t)
              : (J(),
                q(h[n], 1, 1, () => {
                  h[n] = null;
                }),
                K(),
                (a = h[o]),
                a ? a.p(e, t) : ((a = h[o] = d[o](e)), a.c()),
                Z(a, 1),
                a.m(i, null));
        },
        i(e) {
          l || (Z(a), (l = !0));
        },
        o(e) {
          q(a), (l = !1);
        },
        d(i) {
          i && y(t), i && y(n), i && y(s), h[o].d(), e[7](null), (u = !1), r(c);
        },
      }
    );
  }

  function At(e, t, n) {
    let { $$slots: r = {}, $$scope: s } = t;
    const i = A(),
      o = () => i("close");
    let a,
      { title: l } = t,
      { hasFrame: u } = t;
    const c = "undefined" != typeof document && document.activeElement;
    var d;
    return (
      c &&
        ((d = () => {
          c.focus();
        }),
        O().$$.on_destroy.push(d)),
      (e.$$set = (e) => {
        "title" in e && n(0, (l = e.title)),
          "hasFrame" in e && n(1, (u = e.hasFrame)),
          "$$scope" in e && n(5, (s = e.$$scope));
      }),
      [
        l,
        u,
        a,
        o,
        (e) => {
          if ("Escape" !== e.key) {
            if ("Tab" === e.key) {
              const t = a.querySelectorAll("*"),
                n = Array.from(t).filter((e) => e.tabIndex >= 0);
              let r = n.indexOf(document.activeElement);
              -1 === r && e.shiftKey && (r = 0),
                (r += n.length + (e.shiftKey ? -1 : 1)),
                (r %= n.length),
                n[r].focus(),
                e.preventDefault();
            }
          } else o();
        },
        s,
        r,
        function (e) {
          H[e ? "unshift" : "push"](() => {
            (a = e), n(2, a);
          });
        },
      ]
    );
  }
  class Lt extends se {
    constructor(e) {
      super(),
        re(this, e, At, Pt, i, {
          title: 0,
          hasFrame: 1,
        });
    }
  }

  function Nt(t) {
    let n;
    return {
      c() {
        (n = w("div")),
          (n.innerHTML =
            '<p class="mb-3">A clone of <a href="https://www.heardle.app/" title="Heardle">Heardle</a> for '+HEARDLE_ARTIST+' songs.</p><p class="mb-3">Each Harry Styles Heardle is randomly chosen from Harry Styles\'s discography on Soundcloud</p> \n\n<p class="mb-3">Remixed and extended by <a href="https://twitter.com/derekahmedzai">@derekahmedzai</a>. All copyright goes to the respective artists, companies, and other relevant parties.</p> \n\n\n\n <p class="mb-3"></p> \n\n<p class="mb-3">I also maintain the <a href="https://red-velvet-heardle.glitch.me/">Red Velvet</a>, <a href="https://kpopgg-heardle-round2.glitch.me/">K-Pop Girl Group</a>, <a href="https://shonen-knife-heardle.glitch.me/">Shonen Knife</a> and the <a href="https://depth-charge-heardle.glitch.me/">Depth Charge</a> Heardles</p> \n\n\n\n <p class="mb-3"><a href="https://glitch.com/edit/#!/'+HEARDLE_GLITCH_NAME+'">Make your own Heardle by remixing this one</a></p> \n\n\n\n <p class="mb-3"></p>  \n\n\n\n <p class="text-xs mb-3 text-custom-line">Songs from <a href="https://soundcloud.com">Soundcloud</a>\n and powered by <a href="https://glitch.com/">Glitch</a>. See the source code <a href="https://glitch.com/edit/#!/'+HEARDLE_GLITCH_NAME+'">here</a>.'),
          M(n, "class", "text");
      },
      m(e, t) {
        g(e, n, t);
      },
      p: e,
      i: e,
      o: e,
      d(e) {
        e && y(n);
      },
    };
  }
  class Ht extends se {
    constructor(e) {
      super(), re(this, e, null, Nt, i, {});
    }
  }

  function It(t) {
    let n, r, s, i;
    return {
      c() {
        (n = w("div")),
          (r = w("a")),
          (r.innerHTML =
            '<span class="kofitext svelte-1d3p4dy"><img src="https://storage.ko-fi.com/cdn/cup-border.png" alt="Ko-fi donations" class="kofiimg mr-2 mb-1 svelte-1d3p4dy"/>Support me on Ko-Fi</span><svg xmlns="http://www.w3.org/2000/svg" class="ml-2" width="18" height="18" viewBox="0 0 24 24" fill="none" stroke="currentColor" stroke-width="2" stroke-linecap="round" stroke-linejoin="round"><path d="M5 12h13M12 5l7 7-7 7"></path></svg>'),
          M(
            r,
            "class",
            "kofi-button py-2 px-3 rounded-lg items-center flex  svelte-1d3p4dy"
          ),
          M(r, "href", "https://ko-fi.com/itsderek"),
          M(r, "title", "Support me on Ko-Fi"),
          M(
            n,
            "class",
            "text-center flex justify-center items-center flex-col "
          );
      },
      m(e, o) {
        g(e, n, o), p(n, r), s || ((i = S(r, "click", t[0])), (s = !0));
      },
      p: e,
      i: e,
      o: e,
      d(e) {
        e && y(n), (s = !1), i();
      },
    };
  }

  function Wt(e) {
    return [
      () => {
        pe("clickKofi", {
          name: "clickKofi",
        });
      },
    ];
  }
  class Rt extends se {
    constructor(e) {
      super(), re(this, e, Wt, It, i, {});
    }
  }

  function Ft(t) {
    let n, r;
    return (
      (n = new Ee({})),
      {
        c() {
          Q(n.$$.fragment);
        },
        m(e, t) {
          ee(n, e, t), (r = !0);
        },
        p: e,
        i(e) {
          r || (Z(n.$$.fragment, e), (r = !0));
        },
        o(e) {
          q(n.$$.fragment, e), (r = !1);
        },
        d(e) {
          te(n, e);
        },
      }
    );
  }

  function Gt(t) {
    let n, r, s, i, o, a, l, u, c, d;
    return {
      c() {
        (n = w("div")),
          (r = w("div")),
          (s = x()),
          (i = w("div")),
          (o = w("p")),
          (a = w("span")),
          (l = x()),
          (u = _(t[0])),
          (c = x()),
          (d = w("div")),
          M(r, "class", "flex justify-center items-center mt-6 mb-1"),
          M(a, "class", "text-custom-negative"),
          M(o, "class", "pb-6"),
          M(i, "class", "text-custom-mg text-xs h-32 overflow-scroll relative"),
          M(d, "class", "absolute h-6 bottom-0 w-full border-custom-fg "),
          T(
            d,
            "background",
            "linear-gradient(to bottom, rgba(18,18,18,0), rgba(18,18,18,1)) no-repeat bottom"
          ),
          T(d, "background-size", "100% 100%"),
          M(n, "class", "relative");
      },
      m(e, t) {
        g(e, n, t),
          p(n, r),
          p(n, s),
          p(n, i),
          p(i, o),
          p(o, a),
          p(o, l),
          p(o, u),
          p(n, c),
          p(n, d);
      },
      p(e, t) {
        1 & t && $(u, e[0]);
      },
      i: e,
      o: e,
      d(e) {
        e && y(n);
      },
    };
  }

  function Et(e) {
    let t, n, r, s;
    const i = [Gt, Ft],
      o = [];

    function a(e, t) {
      return e[0] ? 0 : 1;
    }
    return (
      (t = a(e)),
      (n = o[t] = i[t](e)),
      {
        c() {
          n.c(), (r = b());
        },
        m(e, n) {
          o[t].m(e, n), g(e, r, n), (s = !0);
        },
        p(e, [s]) {
          let l = t;
          (t = a(e)),
            t === l
              ? o[t].p(e, s)
              : (J(),
                q(o[l], 1, 1, () => {
                  o[l] = null;
                }),
                K(),
                (n = o[t]),
                n ? n.p(e, s) : ((n = o[t] = i[t](e)), n.c()),
                Z(n, 1),
                n.m(r.parentNode, r));
        },
        i(e) {
          s || (Z(n), (s = !0));
        },
        o(e) {
          q(n), (s = !1);
        },
        d(e) {
          o[t].d(e), e && y(r);
        },
      }
    );
  }

  function jt(e, t, n) {
    let r;
    return (
      P(async function () {
        (async function () {
          const e = await fetch(
            "https://wjsn-heardle.glitch.me/supporters.json"
          );
          return await e.json();
        })().then((e) => {
          n(0, (r = e.supporters));
        });
      }),
      [r]
    );
  }
  class Bt extends se {
    constructor(e) {
      super(), re(this, e, jt, Et, i, {});
    }
  }

  function zt(t) {
    let n, r, s, i, o, a, l, u, c;
    return (
      (a = new Rt({})),
      (u = new Bt({})),
      {
        c() {
          (n = w("p")),
            (s = w("p")),
            (n.innerHTML =
              "If you enjoyed the game and would like to support me with server costs to keep the game running, please consider donating!"),
            (r = x()),
            (s = w("p")),
            (s.innerHTML =
              '<p class="mb-3">If you have any questions or suggestions, send me <a href="https://twitter.com/derekahmedzai">a tweet or DM</a></p>'),
            (i = x()),
            (o = w("div")),
            Q(a.$$.fragment),
            (l = x()),
            Q(u.$$.fragment),
            M(n, "class", "mb-3"),
            M(s, "class", "mb-3"),
            M(o, "class", "pt-6");
        },
        m(e, t) {
          g(e, n, t),
            g(e, r, t),
            g(e, s, t),
            g(e, i, t),
            g(e, o, t),
            ee(a, o, null),
            g(e, l, t),
            ee(u, e, t),
            (c = !0);
        },
        p: e,
        i(e) {
          c || (Z(a.$$.fragment, e), Z(u.$$.fragment, e), (c = !0));
        },
        o(e) {
          q(a.$$.fragment, e), q(u.$$.fragment, e), (c = !1);
        },
        d(e) {
          e && y(n),
            e && y(r),
            e && y(s),
            e && y(i),
            e && y(o),
            te(a),
            e && y(l),
            te(u, e);
        },
      }
    );
  }
  class Ut extends se {
    constructor(e) {
      super(), re(this, e, null, zt, i, {});
    }
  }
  const Vt = {
      attemptInterval: 1.5e3,
      attemptIntervalAlt: [1e3, 2e3, 4e3, 7e3, 11e3, 16e3],
      maxAttempts: 6,
      startDate: HEARDLE_START_DATE,
    },
    Jt = HEARDLE_GAME_COMMENTS;

  function Kt(t) {
    let n, r;
    return {
      c() {
        (n = w("div")), (r = _(t[0])), M(n, "class", "tracking-widest text-lg");
      },
      m(e, t) {
        g(e, n, t), p(n, r);
      },
      p(e, [t]) {
        1 & t && $(r, e[0]);
      },
      i: e,
      o: e,
      d(e) {
        e && y(n);
      },
    };
  }

  function Zt(e, t, n) {
    let r = "",
      s = new Date(),
      i =
        3600 * (23 - s.getHours()) +
        60 * (59 - s.getMinutes()) +
        (59 - s.getSeconds());

    function o() {
      let e = Math.floor(i / 3600),
        t = Math.floor((i - 3600 * e) / 60),
        s = Math.floor(i % 60);
      n(
        0,
        (r =
          ("00" + e).slice(-2) +
          ":" +
          ("00" + t).slice(-2) +
          ":" +
          ("00" + s).slice(-2))
      ),
        i--,
        0 == e && 0 == t && 0 == s && location.reload(!0);
    }
    return o(), setInterval(o, 1e3), [r];
  }
  class qt extends se {
    constructor(e) {
      super(), re(this, e, Zt, Kt, i, {});
    }
  }

  function Xt(e, t, n) {
    const r = e.slice();
    return (r[10] = t[n]), (r[12] = n), r;
  }

  function Qt(e) {
    let t,
      n,
      r,
      s,
      i,
      o,
      a,
      l,
      u,
      c,
      d,
      h,
      f,
      m,
      k,
      b,
      S,
      D,
      T,
      Y,
      C,
      O,
      P,
      A = Jt[e[3]] + "",
      L = Array(e[1].maxAttempts),
      N = [];
    for (let t = 0; t < L.length; t += 1) N[t] = on(Xt(e, L, t));

    function H(e, t) {
      return 0 == e[3] ? un : e[4] ? ln : an;
    }
    let I = H(e),
      W = I(e),
      R = e[5] && cn();
    return (
      (d = new ae({
        props: {
          primary: !0,
          $$slots: {
            default: [dn],
          },
          $$scope: {
            ctx: e,
          },
        },
      })),
      d.$on("click", e[6]),
      (S = new qt({})),
      (O = new Rt({})),
      {
        c() {
          (t = w("div")), (n = w("p")), (r = _(A)), (s = x()), (i = w("div"));
          for (let e = 0; e < N.length; e += 1) N[e].c();
          (o = x()),
            (a = w("p")),
            W.c(),
            (l = x()),
            R && R.c(),
            (u = x()),
            (c = w("div")),
            Q(d.$$.fragment),
            (h = x()),
            (f = w("div")),
            (m = w("div")),
            (k = w("div")),
            (k.textContent = "Next "+HEARDLE_ARTIST+" song in:"),
            (b = x()),
            Q(S.$$.fragment),
            (D = x()),
            (T = w("div")),
            (Y = w("div")),
            (Y.innerHTML =
              '<span class="text-custom-negative"><svg xmlns="http://www.w3.org/2000/svg" width="18" height="18" viewBox="0 0 24 24" fill="#ff0000" stroke="" stroke-width="2" stroke-linecap="round" stroke-linejoin="round"><path d="M20.84 4.61a5.5 5.5 0 0 0-7.78 0L12 5.67l-1.06-1.06a5.5 5.5 0 0 0-7.78 7.78l1.06 1.06L12 21.23l7.78-7.78 1.06-1.06a5.5 5.5 0 0 0 0-7.78z"></path></svg></span> \n                <span class="px-1">'+HEARDLE_ARTIST+' Heardle?</span>'),
            (C = x()),
            Q(O.$$.fragment),
            M(n, "class", "text-lg text-custom-line"),
            M(i, "class", "flex justify-center my-2"),
            M(a, "class", "py-1"),
            M(c, "class", "flex flex-col justify-center items-center pt-3"),
            M(t, "class", "text-center px-3"),
            M(k, "class", "text-center text-custom-line text-sm"),
            M(
              m,
              "class",
              "flex flex-col justify-center items-center mb-6 mx-3"
            ),
            M(Y, "class", "flex justify-center items-center mb-3"),
            M(T, "class", "bg-custom-highlight py-3 pb-5 mx-3 rounded-t-md");
        },
        m(e, y) {
          g(e, t, y), p(t, n), p(n, r), p(t, s), p(t, i);
          for (let e = 0; e < N.length; e += 1) N[e].m(i, null);
          p(t, o),
            p(t, a),
            W.m(a, null),
            p(t, l),
            R && R.m(t, null),
            p(t, u),
            p(t, c),
            ee(d, c, null),
            g(e, h, y),
            g(e, f, y),
            p(f, m),
            p(m, k),
            p(m, b),
            ee(S, m, null),
            p(f, D),
            p(f, T),
            p(T, Y),
            p(T, C),
            ee(O, T, null),
            (P = !0);
        },
        p(e, n) {
          if (((!P || 8 & n) && A !== (A = Jt[e[3]] + "") && $(r, A), 3 & n)) {
            let t;
            for (L = Array(e[1].maxAttempts), t = 0; t < L.length; t += 1) {
              const r = Xt(e, L, t);
              N[t] ? N[t].p(r, n) : ((N[t] = on(r)), N[t].c(), N[t].m(i, null));
            }
            for (; t < N.length; t += 1) N[t].d(1);
            N.length = L.length;
          }
          I === (I = H(e)) && W
            ? W.p(e, n)
            : (W.d(1), (W = I(e)), W && (W.c(), W.m(a, null))),
            e[5]
              ? R || ((R = cn()), R.c(), R.m(t, u))
              : R && (R.d(1), (R = null));
          const s = {};
          8192 & n &&
            (s.$$scope = {
              dirty: n,
              ctx: e,
            }),
            d.$set(s);
        },
        i(e) {
          P ||
            (Z(d.$$.fragment, e),
            Z(S.$$.fragment, e),
            Z(O.$$.fragment, e),
            (P = !0));
        },
        o(e) {
          q(d.$$.fragment, e),
            q(S.$$.fragment, e),
            q(O.$$.fragment, e),
            (P = !1);
        },
        d(e) {
          e && y(t),
            v(N, e),
            W.d(),
            R && R.d(),
            te(d),
            e && y(h),
            e && y(f),
            te(S),
            te(O);
        },
      }
    );
  }

  function en(t) {
    let n;
    return {
      c() {
        (n = w("div")), M(n, "class", "w-4 h-1 m-0.5 bg-custom-fg");
      },
      m(e, t) {
        g(e, n, t);
      },
      p: e,
      d(e) {
        e && y(n);
      },
    };
  }

  function tn(e) {
    let t;

    function n(e, t) {
      return e[0][e[12]].isSkipped
        ? sn
        : e[0][e[12]].isCorrect || e[0][e[12]].isSkipped
        ? e[0][e[12]].isCorrect
          ? nn
          : void 0
        : rn;
    }
    let r = n(e),
      s = r && r(e);
    return {
      c() {
        s && s.c(), (t = b());
      },
      m(e, n) {
        s && s.m(e, n), g(e, t, n);
      },
      p(e, i) {
        r !== (r = n(e)) &&
          (s && s.d(1), (s = r && r(e)), s && (s.c(), s.m(t.parentNode, t)));
      },
      d(e) {
        s && s.d(e), e && y(t);
      },
    };
  }

  function nn(e) {
    let t;
    return {
      c() {
        (t = w("div")), M(t, "class", "w-4 h-1 m-0.5 bg-custom-positive");
      },
      m(e, n) {
        g(e, t, n);
      },
      d(e) {
        e && y(t);
      },
    };
  }

  function rn(e) {
    let t;
    return {
      c() {
        (t = w("div")), M(t, "class", "w-4 h-1 m-0.5 bg-custom-negative");
      },
      m(e, n) {
        g(e, t, n);
      },
      d(e) {
        e && y(t);
      },
    };
  }

  function sn(e) {
    let t;
    return {
      c() {
        (t = w("div")), M(t, "class", "w-4 h-1 m-0.5 bg-custom-mg");
      },
      m(e, n) {
        g(e, t, n);
      },
      d(e) {
        e && y(t);
      },
    };
  }

  function on(e) {
    let t;

    function n(e, t) {
      return e[12] <= e[0].length - 1 ? tn : en;
    }
    let r = n(e),
      s = r(e);
    return {
      c() {
        s.c(), (t = b());
      },
      m(e, n) {
        s.m(e, n), g(e, t, n);
      },
      p(e, i) {
        r === (r = n(e)) && s
          ? s.p(e, i)
          : (s.d(1), (s = r(e)), s && (s.c(), s.m(t.parentNode, t)));
      },
      d(e) {
        s.d(e), e && y(t);
      },
    };
  }

  function an(e) {
    let t,
      n,
      r,
      s = (e[0].length * e[1].attemptInterval) / 1e3 + "";
    return {
      c() {
        (t = _("You got today's "+HEARDLE_NAME+" within the first ")),
          (n = _(s)),
          (r = _(" seconds."));
      },
      m(e, s) {
        g(e, t, s), g(e, n, s), g(e, r, s);
      },
      p(e, t) {
        3 & t &&
          s !== (s = (e[0].length * e[1].attemptInterval) / 1e3 + "") &&
          $(n, s);
      },
      d(e) {
        e && y(t), e && y(n), e && y(r);
      },
    };
  }

  function ln(e) {
    let t,
      n,
      r,
      s,
      i,
      o = e[1].attemptIntervalAlt[e[0].length - 1] / 1e3 + "",
      a = e[1].attemptIntervalAlt[e[0].length - 1] / 1e3 > 1 ? "s" : "";
    return {
      c() {
        (t = _("You got today's "+HEARDLE_NAME+" within ")),
          (n = _(o)),
          (r = _("\n                second")),
          (s = _(a)),
          (i = _("."));
      },
      m(e, o) {
        g(e, t, o), g(e, n, o), g(e, r, o), g(e, s, o), g(e, i, o);
      },
      p(e, t) {
        3 & t &&
          o !== (o = e[1].attemptIntervalAlt[e[0].length - 1] / 1e3 + "") &&
          $(n, o),
          3 & t &&
            a !==
              (a =
                e[1].attemptIntervalAlt[e[0].length - 1] / 1e3 > 1
                  ? "s"
                  : "") &&
            $(s, a);
      },
      d(e) {
        e && y(t), e && y(n), e && y(r), e && y(s), e && y(i);
      },
    };
  }

  function un(t) {
    let n;
    return {
      c() {
        n = _(
          "You didn't get today's "+HEARDLE_NAME+". Better luck tomorrow!"
        );
      },
      m(e, t) {
        g(e, n, t);
      },
      p: e,
      d(e) {
        e && y(n);
      },
    };
  }

  function cn(e) {
    let t;
    return {
      c() {
        (t = w("div")),
          (t.textContent = "Copied to clipboard!"),
          M(
            t,
            "class",
            "tracking-widest uppercase text-xs text-custom-line p-3 pb-0 text-center"
          );
      },
      m(e, n) {
        g(e, t, n);
      },
      d(e) {
        e && y(t);
      },
    };
  }

  function dn(e) {
    let t, n, r, s, i, o, a;
    return {
      c() {
        (t = _("Share\n                ")),
          (n = k("svg")),
          (r = k("circle")),
          (s = k("circle")),
          (i = k("circle")),
          (o = k("line")),
          (a = k("line")),
          M(r, "cx", "18"),
          M(r, "cy", "5"),
          M(r, "r", "3"),
          M(s, "cx", "6"),
          M(s, "cy", "12"),
          M(s, "r", "3"),
          M(i, "cx", "18"),
          M(i, "cy", "19"),
          M(i, "r", "3"),
          M(o, "x1", "8.59"),
          M(o, "y1", "13.51"),
          M(o, "x2", "15.42"),
          M(o, "y2", "17.49"),
          M(a, "x1", "15.41"),
          M(a, "y1", "6.51"),
          M(a, "x2", "8.59"),
          M(a, "y2", "10.49"),
          M(n, "class", "inline-block ml-2"),
          M(n, "xmlns", "http://www.w3.org/2000/svg"),
          M(n, "width", "18"),
          M(n, "height", "18"),
          M(n, "viewBox", "0 0 24 24"),
          M(n, "fill", "none"),
          M(n, "stroke", "currentColor"),
          M(n, "stroke-width", "2"),
          M(n, "stroke-linecap", "round"),
          M(n, "stroke-linejoin", "round");
      },
      m(e, l) {
        g(e, t, l), g(e, n, l), p(n, r), p(n, s), p(n, i), p(n, o), p(n, a);
      },
      d(e) {
        e && y(t), e && y(n);
      },
    };
  }

  function hn(e) {
    let t,
      n,
      r = e[2] && Qt(e);
    return {
      c() {
        r && r.c(), (t = b());
      },
      m(e, s) {
        r && r.m(e, s), g(e, t, s), (n = !0);
      },
      p(e, [n]) {
        e[2]
          ? r
            ? (r.p(e, n), 4 & n && Z(r, 1))
            : ((r = Qt(e)), r.c(), Z(r, 1), r.m(t.parentNode, t))
          : r &&
            (J(),
            q(r, 1, 1, () => {
              r = null;
            }),
            K());
      },
      i(e) {
        n || (Z(r), (n = !0));
      },
      o(e) {
        q(r), (n = !1);
      },
      d(e) {
        r && r.d(e), e && y(t);
      },
    };
  }

  function fn(e, t, n) {
    console.log("welcome to " + HEARDLE_NAME + ", day #", t.currentHeardle.id + 1);
    console.log("if you have any questions, DM me on twitter at @derekahmedzai");
    let { userGuesses: r } = t,
      { currentHeardle: s } = t,
      { config: i } = t,
      { hasFinished: o } = t,
      { gotCorrect: a } = t,
      { guessRef: l } = t,
      { isPrime: u } = t,
      c = !1;
    // console.log({currentHeardle});
    return (
      A(),
      (e.$$set = (e) => {
        "userGuesses" in e && n(0, (r = e.userGuesses)),
          "currentHeardle" in e && n(7, (s = e.currentHeardle)),
          "config" in e && n(1, (i = e.config)),
          "hasFinished" in e && n(2, (o = e.hasFinished)),
          "gotCorrect" in e && n(8, (a = e.gotCorrect)),
          "guessRef" in e && n(3, (l = e.guessRef)),
          "isPrime" in e && n(4, (u = e.isPrime));
      }),
      [
        r,
        i,
        o,
        l,
        u,
        c,
        () => {
          // console.log('answer', r.length)
          let e = HEARDLE_NAME + " #" + (s.id + 1),
            t = "";
          a
            ? r.length < i.maxAttempts / 3
              ? (t += "🔊")
              : r.length < (i.maxAttempts / 3) * 2
              ? (t += "🔉")
              : r.length <= i.maxAttempts && (t += "🔈")
            : (t += "🔇");
          for (let e = 0; e < i.maxAttempts; e++)
            r.length > e
              ? 1 == r[e].isCorrect
                ? (t += "🟩")
                : 1 == r[e].isSkipped
                ? (t += "⬛️")
                : (t += "🟥")
              : (t += "⬜️");
          let o = e + "\n\n" + t + "\n\n" + HEARDLE_URL;
          if (
            !navigator.share ||
            !/Android|webOS|iPhone|iPad|iPod|BlackBerry|IEMobile|Opera Mini/i.test(
              navigator.userAgent
            ) ||
            /Firefox/i.test(navigator.userAgent)
          )
            return navigator &&
              navigator.clipboard &&
              navigator.clipboard.writeText
              ? (pe("clickShareClipboard", {
                  name: "clickShareClipboard",
                }),
                n(5, (c = !0)),
                setTimeout(() => {
                  n(5, (c = !1));
                }, 2e3),
                navigator.clipboard.writeText(o))
              : Promise.reject(
                  "There was a problem copying your result to the clipboard"
                );
          navigator
            .share({
              text: o,
            })
            .then(() => {
              pe("clickSharePanel", {
                name: "clickSharePanel",
              });
            })
            .catch(console.error);
        },
        s,
        a,
      ]
    );
  }
  class mn extends se {
    constructor(e) {
      super(),
        re(this, e, fn, hn, i, {
          userGuesses: 0,
          currentHeardle: 0,
          config: 1,
          hasFinished: 2,
          gotCorrect: 8,
          guessRef: 3,
          isPrime: 4,
        });
    }
  }

  function pn(e) {
    let t;
    return {
      c() {
        t = _("Play");
      },
      m(e, n) {
        g(e, t, n);
      },
      d(e) {
        e && y(t);
      },
    };
  }

  function gn(e) {
    let t, n, r, s, i, o, a, l, u, c;
    return (
      (u = new ae({
        props: {
          primary: !0,
          $$slots: {
            default: [pn],
          },
          $$scope: {
            ctx: e,
          },
        },
      })),
      u.$on("click", e[0]),
      {
        c() {
          (t = w("div")),
            (n = w("div")),
            (n.innerHTML =
              '<div class="mr-4 w-8 text-custom-line"><svg xmlns="http://www.w3.org/2000/svg" viewBox="0 0 24 24" fill="none" stroke="currentColor" stroke-width="2" stroke-linecap="round" stroke-linejoin="round" class="h-7 w-7"><circle cx="5.5" cy="17.5" r="2.5"></circle><circle cx="17.5" cy="15.5" r="2.5"></circle><path d="M8 17V5l12-2v12"></path></svg></div> \n        <div><p>Listen to the intro, then find the correct '+HEARDLE_ARTIST+' song in the list.</p></div>'),
            (r = x()),
            (s = w("div")),
            (s.innerHTML =
              '<div class="mr-4 w-8 text-custom-line"><svg xmlns="http://www.w3.org/2000/svg" viewBox="0 0 24 24" fill="none" stroke="currentColor" stroke-width="2" stroke-linecap="round" stroke-linejoin="round" class="h-6 w-6"><polygon points="11 5 6 9 2 9 2 15 6 15 11 19 11 5"></polygon><path d="M19.07 4.93a10 10 0 0 1 0 14.14M15.54 8.46a5 5 0 0 1 0 7.07"></path></svg></div> \n        <div><p>Skipped or incorrect attempts unlock more of the\n                intro.</p></div>'),
            (i = x()),
            (o = w("div")),
            (o.innerHTML =
              '<div class="mr-4 w-8 text-custom-line"><svg xmlns="http://www.w3.org/2000/svg" viewBox="0 0 24 24" fill="none" stroke="currentColor" stroke-width="2" stroke-linecap="round" stroke-linejoin="round" class="h-6 w-7"><path d="M14 9V5a3 3 0 0 0-3-3l-4 9v11h11.28a2 2 0 0 0 2-1.7l1.38-9a2 2 0 0 0-2-2.3zM7 22H4a2 2 0 0 1-2-2v-7a2 2 0 0 1 2-2h3"></path></svg></div> \n        <div><p>Answer in as few tries  as possible and share\n                your score!</p></div>'),
            (a = x()),
            (l = w("div")),
            Q(u.$$.fragment),
            M(n, "class", "flex items-center mb-6"),
            M(s, "class", "flex items-center mb-6"),
            M(o, "class", "flex items-center mb-6"),
            M(l, "class", "justify-center flex py-2 mt-2");
        },
        m(e, d) {
          g(e, t, d),
            p(t, n),
            p(t, r),
            p(t, s),
            p(t, i),
            p(t, o),
            p(t, a),
            p(t, l),
            ee(u, l, null),
            (c = !0);
        },
        p(e, [t]) {
          const n = {};
          4 & t &&
            (n.$$scope = {
              dirty: t,
              ctx: e,
            }),
            u.$set(n);
        },
        i(e) {
          c || (Z(u.$$.fragment, e), (c = !0));
        },
        o(e) {
          q(u.$$.fragment, e), (c = !1);
        },
        d(e) {
          e && y(t), te(u);
        },
      }
    );
  }

  function yn(e) {
    const t = A();
    return [() => t("close")];
  }
  class vn extends se {
    constructor(e) {
      super(), re(this, e, yn, gn, i, {});
    }
  }

  function wn(e, t, n) {
    const r = e.slice();
    return (r[15] = t[n]), (r[17] = n), r;
  }

  function kn(t) {
    let n;
    return {
      c() {
        (n = w("div")),
          (n.textContent = "Play daily to see your stats"),
          M(n, "class", "text-center py-3 text-custom-line font-semibold");
      },
      m(e, t) {
        g(e, n, t);
      },
      p: e,
      d(e) {
        e && y(n);
      },
    };
  }

  function _n(e) {
    let t,
      n,
      r,
      s,
      i,
      o,
      a,
      l,
      u,
      c,
      d,
      h,
      f,
      m,
      k,
      b,
      S,
      D,
      T,
      Y,
      C,
      O,
      P,
      A,
      L,
      N,
      H,
      I,
      W,
      R,
      F,
      G,
      E,
      j,
      B = (e[6] > 0 ? ((e[8] / e[6]) * 100).toFixed(1) : 0) + "",
      z = e[7].slice(-1)[0] + "",
      U = Math.max(...e[7]) + "",
      V = e[9],
      J = [];
    for (let t = 0; t < V.length; t += 1) J[t] = Mn(wn(e, V, t));
    return {
      c() {
        t = w("div");
        for (let e = 0; e < J.length; e += 1) J[e].c();
        (n = x()),
          (r = w("div")),
          (s = w("div")),
          (i = w("div")),
          (o = _(e[6])),
          (a = x()),
          (l = w("div")),
          (l.textContent = "Played"),
          (u = x()),
          (c = w("div")),
          (d = w("div")),
          (h = _(e[8])),
          (f = x()),
          (m = w("div")),
          (m.textContent = "Won"),
          (k = x()),
          (b = w("div")),
          (S = w("div")),
          (D = _(B)),
          (T = _("%")),
          (Y = x()),
          (C = w("div")),
          (C.textContent = "Win rate"),
          (O = x()),
          (P = w("div")),
          (A = w("div")),
          (L = w("div")),
          (N = _(z)),
          (H = x()),
          (I = w("div")),
          (I.textContent = "Current Streak"),
          (W = x()),
          (R = w("div")),
          (F = w("div")),
          (G = _(U)),
          (E = x()),
          (j = w("div")),
          (j.textContent = "Max Streak"),
          M(t, "class", "flex justify-between py-3"),
          M(i, "class", "text-xl font-semibold"),
          M(l, "class", "text-custom-line text-sm "),
          M(s, "class", "flex-1"),
          M(d, "class", "text-xl font-semibold"),
          M(m, "class", "text-custom-line text-sm "),
          M(c, "class", "flex-1"),
          M(S, "class", "text-xl font-semibold"),
          M(C, "class", "text-custom-line text-sm"),
          M(b, "class", "flex-1"),
          M(r, "class", "flex justify-between text-center w-full py-3"),
          M(L, "class", "text-xl font-semibold"),
          M(I, "class", "text-custom-line text-sm"),
          M(A, "class", "flex-1"),
          M(F, "class", "text-xl font-semibold"),
          M(j, "class", "text-custom-line text-sm"),
          M(R, "class", "flex-1"),
          M(P, "class", "flex justify-between text-center w-full py-3 pt-0");
      },
      m(e, y) {
        g(e, t, y);
        for (let e = 0; e < J.length; e += 1) J[e].m(t, null);
        g(e, n, y),
          g(e, r, y),
          p(r, s),
          p(s, i),
          p(i, o),
          p(s, a),
          p(s, l),
          p(r, u),
          p(r, c),
          p(c, d),
          p(d, h),
          p(c, f),
          p(c, m),
          p(r, k),
          p(r, b),
          p(b, S),
          p(S, D),
          p(S, T),
          p(b, Y),
          p(b, C),
          g(e, O, y),
          g(e, P, y),
          p(P, A),
          p(A, L),
          p(L, N),
          p(A, H),
          p(A, I),
          p(P, W),
          p(P, R),
          p(R, F),
          p(F, G),
          p(R, E),
          p(R, j);
      },
      p(e, n) {
        if (1567 & n) {
          let r;
          for (V = e[9], r = 0; r < V.length; r += 1) {
            const s = wn(e, V, r);
            J[r] ? J[r].p(s, n) : ((J[r] = Mn(s)), J[r].c(), J[r].m(t, null));
          }
          for (; r < J.length; r += 1) J[r].d(1);
          J.length = V.length;
        }
        64 & n && $(o, e[6]),
          256 & n && $(h, e[8]),
          320 & n &&
            B !==
              (B = (e[6] > 0 ? ((e[8] / e[6]) * 100).toFixed(1) : 0) + "") &&
            $(D, B),
          128 & n && z !== (z = e[7].slice(-1)[0] + "") && $(N, z),
          128 & n && U !== (U = Math.max(...e[7]) + "") && $(G, U);
      },
      d(e) {
        e && y(t), v(J, e), e && y(n), e && y(r), e && y(O), e && y(P);
      },
    };
  }

  function xn(e) {
    let t,
      n,
      r,
      s = ((e[17] + 1) * e[0].attemptInterval) / 1e3 + "";
    return {
      c() {
        (t = _("< ")), (n = _(s)), (r = _("s"));
      },
      m(e, s) {
        g(e, t, s), g(e, n, s), g(e, r, s);
      },
      p(e, t) {
        1 & t &&
          s !== (s = ((e[17] + 1) * e[0].attemptInterval) / 1e3 + "") &&
          $(n, s);
      },
      d(e) {
        e && y(t), e && y(n), e && y(r);
      },
    };
  }

  function bn(e) {
    let t,
      n,
      r,
      s,
      i,
      o = e[17] + 1 + "";
    return {
      c() {
        (t = w("span")),
          (n = _(o)),
          (r = _("°")),
          (s = x()),
          (i = w("span")),
          Y(t, "font-semibold", e[17] == e[1] - 1 && e[2]),
          Y(t, "text-custom-positive", e[17] == e[1] - 1 && 0 != e[4] && e[2]),
          Y(t, "text-custom-negative", e[17] == e[1] && 0 == e[4] && e[2]),
          M(i, "class", "text-custom-positive");
      },
      m(e, o) {
        g(e, t, o), p(t, n), p(t, r), g(e, s, o), g(e, i, o);
      },
      p(e, n) {
        6 & n && Y(t, "font-semibold", e[17] == e[1] - 1 && e[2]),
          22 & n &&
            Y(
              t,
              "text-custom-positive",
              e[17] == e[1] - 1 && 0 != e[4] && e[2]
            ),
          22 & n &&
            Y(t, "text-custom-negative", e[17] == e[1] && 0 == e[4] && e[2]);
      },
      d(e) {
        e && y(t), e && y(s), e && y(i);
      },
    };
  }

  function Sn(e) {
    let t, n, r;
    return {
      c() {
        (t = k("svg")),
          (n = k("line")),
          (r = k("line")),
          M(n, "x1", "18"),
          M(n, "y1", "6"),
          M(n, "x2", "6"),
          M(n, "y2", "18"),
          M(r, "x1", "6"),
          M(r, "y1", "6"),
          M(r, "x2", "18"),
          M(r, "y2", "18"),
          M(t, "class", "mx-auto"),
          M(t, "xmlns", "http://www.w3.org/2000/svg"),
          M(t, "width", "16"),
          M(t, "height", "16"),
          M(t, "viewBox", "0 0 24 24"),
          M(t, "fill", "none"),
          M(t, "stroke", "currentColor"),
          M(t, "stroke-width", "2"),
          M(t, "stroke-linecap", "round"),
          M(t, "stroke-linejoin", "round"),
          Y(t, "text-custom-negative", e[17] == e[1] && 0 == e[4] && e[2]);
      },
      m(e, s) {
        g(e, t, s), p(t, n), p(t, r);
      },
      p(e, n) {
        22 & n &&
          Y(t, "text-custom-negative", e[17] == e[1] && 0 == e[4] && e[2]);
      },
      d(e) {
        e && y(t);
      },
    };
  }

  function Mn(e) {
    let t,
      n,
      r,
      s,
      i,
      o,
      a,
      l,
      u = (e[15] > 0 ? e[15] : " ") + "";

    function c(e, t) {
      return e[17] === e[9].length - 1 ? Sn : e[3] ? bn : xn;
    }
    let d = c(e),
      h = d(e);
    return {
      c() {
        (t = w("div")),
          (n = w("div")),
          (r = w("div")),
          (s = w("div")),
          (i = _(u)),
          (o = x()),
          (a = w("div")),
          h.c(),
          (l = x()),
          M(s, "class", "h-full absolute text-center w-full py-1 text-xs "),
          Y(s, "bg-custom-positive", e[17] == e[1] - 1 && 0 != e[4] && e[2]),
          Y(s, "bg-custom-negative", e[17] == e[1] && 0 == e[4] && e[2]),
          M(r, "class", "absolute bg-custom-mg w-6"),
          T(r, "height", (e[15] / e[10]) * 100 + "%"),
          M(n, "class", "h-32 relative w-9 flex justify-center items-end"),
          M(
            a,
            "class",
            "text-center border-right text-xs pt-1 text-custom-line"
          ),
          M(t, "class", "flex flex-col items-stretch ");
      },
      m(e, u) {
        g(e, t, u),
          p(t, n),
          p(n, r),
          p(r, s),
          p(s, i),
          p(t, o),
          p(t, a),
          h.m(a, null),
          p(t, l);
      },
      p(e, t) {
        512 & t && u !== (u = (e[15] > 0 ? e[15] : " ") + "") && $(i, u),
          22 & t &&
            Y(s, "bg-custom-positive", e[17] == e[1] - 1 && 0 != e[4] && e[2]),
          22 & t &&
            Y(s, "bg-custom-negative", e[17] == e[1] && 0 == e[4] && e[2]),
          1536 & t && T(r, "height", (e[15] / e[10]) * 100 + "%"),
          d === (d = c(e)) && h
            ? h.p(e, t)
            : (h.d(1), (h = d(e)), h && (h.c(), h.m(a, null)));
      },
      d(e) {
        e && y(t), h.d();
      },
    };
  }

  function $n(t) {
    let n;

    function r(e, t) {
      return e[5] ? _n : kn;
    }
    let s = r(t),
      i = s(t);
    return {
      c() {
        i.c(), (n = b());
      },
      m(e, t) {
        i.m(e, t), g(e, n, t);
      },
      p(e, [t]) {
        s === (s = r(e)) && i
          ? i.p(e, t)
          : (i.d(1), (i = s(e)), i && (i.c(), i.m(n.parentNode, n)));
      },
      i: e,
      o: e,
      d(e) {
        i.d(e), e && y(n);
      },
    };
  }

  function Dn(e, t, n) {
    let { userStats: r } = t,
      { config: s } = t,
      { todaysScore: i } = t,
      { hasFinished: o } = t,
      { daysSince: a } = t,
      l = !1,
      u = 0,
      c = [],
      d = [],
      h = 0,
      { isPrime: f } = t,
      { guessRef: m } = t,
      p = [];
    for (let e = 0; e < s.maxAttempts + 1; e++) p[e] = 0;
    let g = 0;
    if (r.length > 0) {
      l = !0;
      for (let e = 0; e < a + 1; e++) d.push(0);
      for (let e in r)
        !0 === r[e].hasFinished &&
          (++u,
          !0 === r[e].gotCorrect
            ? ((d[r[e].id] = 1),
              ++h,
              ++p[r[e].score - 1],
              p[r[e].score - 1] > g && (g = p[r[e].score - 1]))
            : (++p[s.maxAttempts],
              p[s.maxAttempts] > g && (g = p[s.maxAttempts])));
      c = d.reduce((e, t) => (t ? e[e.length - 1]++ : e.push(0), e), [0]);
    }
    return (
      (e.$$set = (e) => {
        "userStats" in e && n(11, (r = e.userStats)),
          "config" in e && n(0, (s = e.config)),
          "todaysScore" in e && n(1, (i = e.todaysScore)),
          "hasFinished" in e && n(2, (o = e.hasFinished)),
          "daysSince" in e && n(12, (a = e.daysSince)),
          "isPrime" in e && n(3, (f = e.isPrime)),
          "guessRef" in e && n(4, (m = e.guessRef));
      }),
      [s, i, o, f, m, l, u, c, h, p, g, r, a]
    );
  }
  class Tn extends se {
    constructor(e) {
      super(),
        re(this, e, Dn, $n, i, {
          userStats: 11,
          config: 0,
          todaysScore: 1,
          hasFinished: 2,
          daysSince: 12,
          isPrime: 3,
          guessRef: 4,
        });
    }
  }
  var Yn = yt(function (e, t) {
    e.exports = (function () {
      var t, n;

      function r() {
        return t.apply(null, arguments);
      }

      function s(e) {
        t = e;
      }

      function i(e) {
        return (
          e instanceof Array ||
          "[object Array]" === Object.prototype.toString.call(e)
        );
      }

      function o(e) {
        return (
          null != e && "[object Object]" === Object.prototype.toString.call(e)
        );
      }

      function a(e, t) {
        return Object.prototype.hasOwnProperty.call(e, t);
      }

      function l(e) {
        if (Object.getOwnPropertyNames)
          return 0 === Object.getOwnPropertyNames(e).length;
        var t;
        for (t in e) if (a(e, t)) return !1;
        return !0;
      }

      function u(e) {
        return void 0 === e;
      }

      function c(e) {
        return (
          "number" == typeof e ||
          "[object Number]" === Object.prototype.toString.call(e)
        );
      }

      function d(e) {
        return (
          e instanceof Date ||
          "[object Date]" === Object.prototype.toString.call(e)
        );
      }

      function h(e, t) {
        var n,
          r = [];
        for (n = 0; n < e.length; ++n) r.push(t(e[n], n));
        return r;
      }

      function f(e, t) {
        for (var n in t) a(t, n) && (e[n] = t[n]);
        return (
          a(t, "toString") && (e.toString = t.toString),
          a(t, "valueOf") && (e.valueOf = t.valueOf),
          e
        );
      }

      function m(e, t, n, r) {
        return Jn(e, t, n, r, !0).utc();
      }

      function p() {
        return {
          empty: !1,
          unusedTokens: [],
          unusedInput: [],
          overflow: -2,
          charsLeftOver: 0,
          nullInput: !1,
          invalidEra: null,
          invalidMonth: null,
          invalidFormat: !1,
          userInvalidated: !1,
          iso: !1,
          parsedDateParts: [],
          era: null,
          meridiem: null,
          rfc2822: !1,
          weekdayMismatch: !1,
        };
      }

      function g(e) {
        return null == e._pf && (e._pf = p()), e._pf;
      }

      function y(e) {
        if (null == e._isValid) {
          var t = g(e),
            r = n.call(t.parsedDateParts, function (e) {
              return null != e;
            }),
            s =
              !isNaN(e._d.getTime()) &&
              t.overflow < 0 &&
              !t.empty &&
              !t.invalidEra &&
              !t.invalidMonth &&
              !t.invalidWeekday &&
              !t.weekdayMismatch &&
              !t.nullInput &&
              !t.invalidFormat &&
              !t.userInvalidated &&
              (!t.meridiem || (t.meridiem && r));
          if (
            (e._strict &&
              (s =
                s &&
                0 === t.charsLeftOver &&
                0 === t.unusedTokens.length &&
                void 0 === t.bigHour),
            null != Object.isFrozen && Object.isFrozen(e))
          )
            return s;
          e._isValid = s;
        }
        return e._isValid;
      }

      function v(e) {
        var t = m(NaN);
        return null != e ? f(g(t), e) : (g(t).userInvalidated = !0), t;
      }
      n = Array.prototype.some
        ? Array.prototype.some
        : function (e) {
            var t,
              n = Object(this),
              r = n.length >>> 0;
            for (t = 0; t < r; t++)
              if (t in n && e.call(this, n[t], t, n)) return !0;
            return !1;
          };
      var w = (r.momentProperties = []),
        k = !1;

      function _(e, t) {
        var n, r, s;
        if (
          (u(t._isAMomentObject) || (e._isAMomentObject = t._isAMomentObject),
          u(t._i) || (e._i = t._i),
          u(t._f) || (e._f = t._f),
          u(t._l) || (e._l = t._l),
          u(t._strict) || (e._strict = t._strict),
          u(t._tzm) || (e._tzm = t._tzm),
          u(t._isUTC) || (e._isUTC = t._isUTC),
          u(t._offset) || (e._offset = t._offset),
          u(t._pf) || (e._pf = g(t)),
          u(t._locale) || (e._locale = t._locale),
          w.length > 0)
        )
          for (n = 0; n < w.length; n++) u((s = t[(r = w[n])])) || (e[r] = s);
        return e;
      }

      function x(e) {
        _(this, e),
          (this._d = new Date(null != e._d ? e._d.getTime() : NaN)),
          this.isValid() || (this._d = new Date(NaN)),
          !1 === k && ((k = !0), r.updateOffset(this), (k = !1));
      }

      function b(e) {
        return e instanceof x || (null != e && null != e._isAMomentObject);
      }

      function S(e) {
        !1 === r.suppressDeprecationWarnings &&
          "undefined" != typeof console &&
          console.warn &&
          console.warn("Deprecation warning: " + e);
      }

      function M(e, t) {
        var n = !0;
        return f(function () {
          if (
            (null != r.deprecationHandler && r.deprecationHandler(null, e), n)
          ) {
            var s,
              i,
              o,
              l = [];
            for (i = 0; i < arguments.length; i++) {
              if (((s = ""), "object" == typeof arguments[i])) {
                for (o in ((s += "\n[" + i + "] "), arguments[0]))
                  a(arguments[0], o) &&
                    (s += o + ": " + arguments[0][o] + ", ");
                s = s.slice(0, -2);
              } else s = arguments[i];
              l.push(s);
            }
            S(
              e +
                "\nArguments: " +
                Array.prototype.slice.call(l).join("") +
                "\n" +
                new Error().stack
            ),
              (n = !1);
          }
          return t.apply(this, arguments);
        }, t);
      }
      var $,
        D = {};

      function T(e, t) {
        null != r.deprecationHandler && r.deprecationHandler(e, t),
          D[e] || (S(t), (D[e] = !0));
      }

      function Y(e) {
        return (
          ("undefined" != typeof Function && e instanceof Function) ||
          "[object Function]" === Object.prototype.toString.call(e)
        );
      }

      function C(e) {
        var t, n;
        for (n in e)
          a(e, n) && (Y((t = e[n])) ? (this[n] = t) : (this["_" + n] = t));
        (this._config = e),
          (this._dayOfMonthOrdinalParseLenient = new RegExp(
            (this._dayOfMonthOrdinalParse.source || this._ordinalParse.source) +
              "|" +
              /\d{1,2}/.source
          ));
      }

      function O(e, t) {
        var n,
          r = f({}, e);
        for (n in t)
          a(t, n) &&
            (o(e[n]) && o(t[n])
              ? ((r[n] = {}), f(r[n], e[n]), f(r[n], t[n]))
              : null != t[n]
              ? (r[n] = t[n])
              : delete r[n]);
        for (n in e) a(e, n) && !a(t, n) && o(e[n]) && (r[n] = f({}, r[n]));
        return r;
      }

      function P(e) {
        null != e && this.set(e);
      }
      (r.suppressDeprecationWarnings = !1),
        (r.deprecationHandler = null),
        ($ = Object.keys
          ? Object.keys
          : function (e) {
              var t,
                n = [];
              for (t in e) a(e, t) && n.push(t);
              return n;
            });
      var A = {
        sameDay: "[Today at] LT",
        nextDay: "[Tomorrow at] LT",
        nextWeek: "dddd [at] LT",
        lastDay: "[Yesterday at] LT",
        lastWeek: "[Last] dddd [at] LT",
        sameElse: "L",
      };

      function L(e, t, n) {
        var r = this._calendar[e] || this._calendar.sameElse;
        return Y(r) ? r.call(t, n) : r;
      }

      function N(e, t, n) {
        var r = "" + Math.abs(e),
          s = t - r.length;
        return (
          (e >= 0 ? (n ? "+" : "") : "-") +
          Math.pow(10, Math.max(0, s)).toString().substr(1) +
          r
        );
      }
      var H =
          /(\[[^\[]*\])|(\\)?([Hh]mm(ss)?|Mo|MM?M?M?|Do|DDDo|DD?D?D?|ddd?d?|do?|w[o|w]?|W[o|W]?|Qo?|N{1,5}|YYYYYY|YYYYY|YYYY|YY|y{2,4}|yo?|gg(ggg?)?|GG(GGG?)?|e|E|a|A|hh?|HH?|kk?|mm?|ss?|S{1,9}|x|X|zz?|ZZ?|.)/g,
        I = /(\[[^\[]*\])|(\\)?(LTS|LT|LL?L?L?|l{1,4})/g,
        W = {},
        R = {};

      function F(e, t, n, r) {
        var s = r;
        "string" == typeof r &&
          (s = function () {
            return this[r]();
          }),
          e && (R[e] = s),
          t &&
            (R[t[0]] = function () {
              return N(s.apply(this, arguments), t[1], t[2]);
            }),
          n &&
            (R[n] = function () {
              return this.localeData().ordinal(s.apply(this, arguments), e);
            });
      }

      function G(e) {
        return e.match(/\[[\s\S]/)
          ? e.replace(/^\[|\]$/g, "")
          : e.replace(/\\/g, "");
      }

      function E(e) {
        var t,
          n,
          r = e.match(H);
        for (t = 0, n = r.length; t < n; t++)
          R[r[t]] ? (r[t] = R[r[t]]) : (r[t] = G(r[t]));
        return function (t) {
          var s,
            i = "";
          for (s = 0; s < n; s++) i += Y(r[s]) ? r[s].call(t, e) : r[s];
          return i;
        };
      }

      function j(e, t) {
        return e.isValid()
          ? ((t = B(t, e.localeData())), (W[t] = W[t] || E(t)), W[t](e))
          : e.localeData().invalidDate();
      }

      function B(e, t) {
        var n = 5;

        function r(e) {
          return t.longDateFormat(e) || e;
        }
        for (I.lastIndex = 0; n >= 0 && I.test(e); )
          (e = e.replace(I, r)), (I.lastIndex = 0), (n -= 1);
        return e;
      }
      var z = {
        LTS: "h:mm:ss A",
        LT: "h:mm A",
        L: "MM/DD/YYYY",
        LL: "MMMM D, YYYY",
        LLL: "MMMM D, YYYY h:mm A",
        LLLL: "dddd, MMMM D, YYYY h:mm A",
      };

      function U(e) {
        var t = this._longDateFormat[e],
          n = this._longDateFormat[e.toUpperCase()];
        return t || !n
          ? t
          : ((this._longDateFormat[e] = n
              .match(H)
              .map(function (e) {
                return "MMMM" === e || "MM" === e || "DD" === e || "dddd" === e
                  ? e.slice(1)
                  : e;
              })
              .join("")),
            this._longDateFormat[e]);
      }
      var V = "Invalid date";

      function J() {
        return this._invalidDate;
      }
      var K = "%d",
        Z = /\d{1,2}/;

      function q(e) {
        return this._ordinal.replace("%d", e);
      }
      var X = {
        future: "in %s",
        past: "%s ago",
        s: "a few seconds",
        ss: "%d seconds",
        m: "a minute",
        mm: "%d minutes",
        h: "an hour",
        hh: "%d hours",
        d: "a day",
        dd: "%d days",
        w: "a week",
        ww: "%d weeks",
        M: "a month",
        MM: "%d months",
        y: "a year",
        yy: "%d years",
      };

      function Q(e, t, n, r) {
        var s = this._relativeTime[n];
        return Y(s) ? s(e, t, n, r) : s.replace(/%d/i, e);
      }

      function ee(e, t) {
        var n = this._relativeTime[e > 0 ? "future" : "past"];
        return Y(n) ? n(t) : n.replace(/%s/i, t);
      }
      var te = {};

      function ne(e, t) {
        var n = e.toLowerCase();
        te[n] = te[n + "s"] = te[t] = e;
      }

      function re(e) {
        return "string" == typeof e ? te[e] || te[e.toLowerCase()] : void 0;
      }

      function se(e) {
        var t,
          n,
          r = {};
        for (n in e) a(e, n) && (t = re(n)) && (r[t] = e[n]);
        return r;
      }
      var ie = {};

      function oe(e, t) {
        ie[e] = t;
      }

      function ae(e) {
        var t,
          n = [];
        for (t in e)
          a(e, t) &&
            n.push({
              unit: t,
              priority: ie[t],
            });
        return (
          n.sort(function (e, t) {
            return e.priority - t.priority;
          }),
          n
        );
      }

      function le(e) {
        return (e % 4 == 0 && e % 100 != 0) || e % 400 == 0;
      }

      function ue(e) {
        return e < 0 ? Math.ceil(e) || 0 : Math.floor(e);
      }

      function ce(e) {
        var t = +e,
          n = 0;
        return 0 !== t && isFinite(t) && (n = ue(t)), n;
      }

      function de(e, t) {
        return function (n) {
          return null != n
            ? (fe(this, e, n), r.updateOffset(this, t), this)
            : he(this, e);
        };
      }

      function he(e, t) {
        return e.isValid() ? e._d["get" + (e._isUTC ? "UTC" : "") + t]() : NaN;
      }

      function fe(e, t, n) {
        e.isValid() &&
          !isNaN(n) &&
          ("FullYear" === t &&
          le(e.year()) &&
          1 === e.month() &&
          29 === e.date()
            ? ((n = ce(n)),
              e._d["set" + (e._isUTC ? "UTC" : "") + t](
                n,
                e.month(),
                Qe(n, e.month())
              ))
            : e._d["set" + (e._isUTC ? "UTC" : "") + t](n));
      }

      function me(e) {
        return Y(this[(e = re(e))]) ? this[e]() : this;
      }

      function pe(e, t) {
        if ("object" == typeof e) {
          var n,
            r = ae((e = se(e)));
          for (n = 0; n < r.length; n++) this[r[n].unit](e[r[n].unit]);
        } else if (Y(this[(e = re(e))])) return this[e](t);
        return this;
      }
      var ge,
        ye = /\d/,
        ve = /\d\d/,
        we = /\d{3}/,
        ke = /\d{4}/,
        _e = /[+-]?\d{6}/,
        xe = /\d\d?/,
        be = /\d\d\d\d?/,
        Se = /\d\d\d\d\d\d?/,
        Me = /\d{1,3}/,
        $e = /\d{1,4}/,
        De = /[+-]?\d{1,6}/,
        Te = /\d+/,
        Ye = /[+-]?\d+/,
        Ce = /Z|[+-]\d\d:?\d\d/gi,
        Oe = /Z|[+-]\d\d(?::?\d\d)?/gi,
        Pe = /[+-]?\d+(\.\d{1,3})?/,
        Ae =
          /[0-9]{0,256}['a-z\u00A0-\u05FF\u0700-\uD7FF\uF900-\uFDCF\uFDF0-\uFF07\uFF10-\uFFEF]{1,256}|[\u0600-\u06FF\/]{1,256}(\s*?[\u0600-\u06FF]{1,256}){1,2}/i;

      function Le(e, t, n) {
        ge[e] = Y(t)
          ? t
          : function (e, r) {
              return e && n ? n : t;
            };
      }

      function Ne(e, t) {
        return a(ge, e) ? ge[e](t._strict, t._locale) : new RegExp(He(e));
      }

      function He(e) {
        return Ie(
          e
            .replace("\\", "")
            .replace(
              /\\(\[)|\\(\])|\[([^\]\[]*)\]|\\(.)/g,
              function (e, t, n, r, s) {
                return t || n || r || s;
              }
            )
        );
      }

      function Ie(e) {
        return e.replace(/[-\/\\^$*+?.()|[\]{}]/g, "\\$&");
      }
      ge = {};
      var We = {};

      function Re(e, t) {
        var n,
          r = t;
        for (
          "string" == typeof e && (e = [e]),
            c(t) &&
              (r = function (e, n) {
                n[t] = ce(e);
              }),
            n = 0;
          n < e.length;
          n++
        )
          We[e[n]] = r;
      }

      function Fe(e, t) {
        Re(e, function (e, n, r, s) {
          (r._w = r._w || {}), t(e, r._w, r, s);
        });
      }

      function Ge(e, t, n) {
        null != t && a(We, e) && We[e](t, n._a, n, e);
      }
      var Ee,
        je = 0,
        Be = 1,
        ze = 2,
        Ue = 3,
        Ve = 4,
        Je = 5,
        Ke = 6,
        Ze = 7,
        qe = 8;

      function Xe(e, t) {
        return ((e % t) + t) % t;
      }

      function Qe(e, t) {
        if (isNaN(e) || isNaN(t)) return NaN;
        var n = Xe(t, 12);
        return (
          (e += (t - n) / 12), 1 === n ? (le(e) ? 29 : 28) : 31 - ((n % 7) % 2)
        );
      }
      (Ee = Array.prototype.indexOf
        ? Array.prototype.indexOf
        : function (e) {
            var t;
            for (t = 0; t < this.length; ++t) if (this[t] === e) return t;
            return -1;
          }),
        F("M", ["MM", 2], "Mo", function () {
          return this.month() + 1;
        }),
        F("MMM", 0, 0, function (e) {
          return this.localeData().monthsShort(this, e);
        }),
        F("MMMM", 0, 0, function (e) {
          return this.localeData().months(this, e);
        }),
        ne("month", "M"),
        oe("month", 8),
        Le("M", xe),
        Le("MM", xe, ve),
        Le("MMM", function (e, t) {
          return t.monthsShortRegex(e);
        }),
        Le("MMMM", function (e, t) {
          return t.monthsRegex(e);
        }),
        Re(["M", "MM"], function (e, t) {
          t[Be] = ce(e) - 1;
        }),
        Re(["MMM", "MMMM"], function (e, t, n, r) {
          var s = n._locale.monthsParse(e, r, n._strict);
          null != s ? (t[Be] = s) : (g(n).invalidMonth = e);
        });
      var et =
          "January_February_March_April_May_June_July_August_September_October_November_December".split(
            "_"
          ),
        tt = "Jan_Feb_Mar_Apr_May_Jun_Jul_Aug_Sep_Oct_Nov_Dec".split("_"),
        nt = /D[oD]?(\[[^\[\]]*\]|\s)+MMMM?/,
        rt = Ae,
        st = Ae;

      function it(e, t) {
        return e
          ? i(this._months)
            ? this._months[e.month()]
            : this._months[
                (this._months.isFormat || nt).test(t) ? "format" : "standalone"
              ][e.month()]
          : i(this._months)
          ? this._months
          : this._months.standalone;
      }

      function ot(e, t) {
        return e
          ? i(this._monthsShort)
            ? this._monthsShort[e.month()]
            : this._monthsShort[nt.test(t) ? "format" : "standalone"][e.month()]
          : i(this._monthsShort)
          ? this._monthsShort
          : this._monthsShort.standalone;
      }

      function at(e, t, n) {
        var r,
          s,
          i,
          o = e.toLocaleLowerCase();
        if (!this._monthsParse)
          for (
            this._monthsParse = [],
              this._longMonthsParse = [],
              this._shortMonthsParse = [],
              r = 0;
            r < 12;
            ++r
          )
            (i = m([2e3, r])),
              (this._shortMonthsParse[r] = this.monthsShort(
                i,
                ""
              ).toLocaleLowerCase()),
              (this._longMonthsParse[r] = this.months(
                i,
                ""
              ).toLocaleLowerCase());
        return n
          ? "MMM" === t
            ? -1 !== (s = Ee.call(this._shortMonthsParse, o))
              ? s
              : null
            : -1 !== (s = Ee.call(this._longMonthsParse, o))
            ? s
            : null
          : "MMM" === t
          ? -1 !== (s = Ee.call(this._shortMonthsParse, o)) ||
            -1 !== (s = Ee.call(this._longMonthsParse, o))
            ? s
            : null
          : -1 !== (s = Ee.call(this._longMonthsParse, o)) ||
            -1 !== (s = Ee.call(this._shortMonthsParse, o))
          ? s
          : null;
      }

      function lt(e, t, n) {
        var r, s, i;
        if (this._monthsParseExact) return at.call(this, e, t, n);
        for (
          this._monthsParse ||
            ((this._monthsParse = []),
            (this._longMonthsParse = []),
            (this._shortMonthsParse = [])),
            r = 0;
          r < 12;
          r++
        ) {
          if (
            ((s = m([2e3, r])),
            n &&
              !this._longMonthsParse[r] &&
              ((this._longMonthsParse[r] = new RegExp(
                "^" + this.months(s, "").replace(".", "") + "$",
                "i"
              )),
              (this._shortMonthsParse[r] = new RegExp(
                "^" + this.monthsShort(s, "").replace(".", "") + "$",
                "i"
              ))),
            n ||
              this._monthsParse[r] ||
              ((i = "^" + this.months(s, "") + "|^" + this.monthsShort(s, "")),
              (this._monthsParse[r] = new RegExp(i.replace(".", ""), "i"))),
            n && "MMMM" === t && this._longMonthsParse[r].test(e))
          )
            return r;
          if (n && "MMM" === t && this._shortMonthsParse[r].test(e)) return r;
          if (!n && this._monthsParse[r].test(e)) return r;
        }
      }

      function ut(e, t) {
        var n;
        if (!e.isValid()) return e;
        if ("string" == typeof t)
          if (/^\d+$/.test(t)) t = ce(t);
          else if (!c((t = e.localeData().monthsParse(t)))) return e;
        return (
          (n = Math.min(e.date(), Qe(e.year(), t))),
          e._d["set" + (e._isUTC ? "UTC" : "") + "Month"](t, n),
          e
        );
      }

      function ct(e) {
        return null != e
          ? (ut(this, e), r.updateOffset(this, !0), this)
          : he(this, "Month");
      }

      function dt() {
        return Qe(this.year(), this.month());
      }

      function ht(e) {
        return this._monthsParseExact
          ? (a(this, "_monthsRegex") || mt.call(this),
            e ? this._monthsShortStrictRegex : this._monthsShortRegex)
          : (a(this, "_monthsShortRegex") || (this._monthsShortRegex = rt),
            this._monthsShortStrictRegex && e
              ? this._monthsShortStrictRegex
              : this._monthsShortRegex);
      }

      function ft(e) {
        return this._monthsParseExact
          ? (a(this, "_monthsRegex") || mt.call(this),
            e ? this._monthsStrictRegex : this._monthsRegex)
          : (a(this, "_monthsRegex") || (this._monthsRegex = st),
            this._monthsStrictRegex && e
              ? this._monthsStrictRegex
              : this._monthsRegex);
      }

      function mt() {
        function e(e, t) {
          return t.length - e.length;
        }
        var t,
          n,
          r = [],
          s = [],
          i = [];
        for (t = 0; t < 12; t++)
          (n = m([2e3, t])),
            r.push(this.monthsShort(n, "")),
            s.push(this.months(n, "")),
            i.push(this.months(n, "")),
            i.push(this.monthsShort(n, ""));
        for (r.sort(e), s.sort(e), i.sort(e), t = 0; t < 12; t++)
          (r[t] = Ie(r[t])), (s[t] = Ie(s[t]));
        for (t = 0; t < 24; t++) i[t] = Ie(i[t]);
        (this._monthsRegex = new RegExp("^(" + i.join("|") + ")", "i")),
          (this._monthsShortRegex = this._monthsRegex),
          (this._monthsStrictRegex = new RegExp("^(" + s.join("|") + ")", "i")),
          (this._monthsShortStrictRegex = new RegExp(
            "^(" + r.join("|") + ")",
            "i"
          ));
      }

      function pt(e) {
        return le(e) ? 366 : 365;
      }
      F("Y", 0, 0, function () {
        var e = this.year();
        return e <= 9999 ? N(e, 4) : "+" + e;
      }),
        F(0, ["YY", 2], 0, function () {
          return this.year() % 100;
        }),
        F(0, ["YYYY", 4], 0, "year"),
        F(0, ["YYYYY", 5], 0, "year"),
        F(0, ["YYYYYY", 6, !0], 0, "year"),
        ne("year", "y"),
        oe("year", 1),
        Le("Y", Ye),
        Le("YY", xe, ve),
        Le("YYYY", $e, ke),
        Le("YYYYY", De, _e),
        Le("YYYYYY", De, _e),
        Re(["YYYYY", "YYYYYY"], je),
        Re("YYYY", function (e, t) {
          t[je] = 2 === e.length ? r.parseTwoDigitYear(e) : ce(e);
        }),
        Re("YY", function (e, t) {
          t[je] = r.parseTwoDigitYear(e);
        }),
        Re("Y", function (e, t) {
          t[je] = parseInt(e, 10);
        }),
        (r.parseTwoDigitYear = function (e) {
          return ce(e) + (ce(e) > 68 ? 1900 : 2e3);
        });
      var gt = de("FullYear", !0);

      function yt() {
        return le(this.year());
      }

      function wt(e, t, n, r, s, i, o) {
        var a;
        return (
          e < 100 && e >= 0
            ? ((a = new Date(e + 400, t, n, r, s, i, o)),
              isFinite(a.getFullYear()) && a.setFullYear(e))
            : (a = new Date(e, t, n, r, s, i, o)),
          a
        );
      }

      function kt(e) {
        var t, n;
        return (
          e < 100 && e >= 0
            ? (((n = Array.prototype.slice.call(arguments))[0] = e + 400),
              (t = new Date(Date.UTC.apply(null, n))),
              isFinite(t.getUTCFullYear()) && t.setUTCFullYear(e))
            : (t = new Date(Date.UTC.apply(null, arguments))),
          t
        );
      }

      function _t(e, t, n) {
        var r = 7 + t - n;
        return (-(7 + kt(e, 0, r).getUTCDay() - t) % 7) + r - 1;
      }

      function xt(e, t, n, r, s) {
        var i,
          o,
          a = 1 + 7 * (t - 1) + ((7 + n - r) % 7) + _t(e, r, s);
        return (
          a <= 0
            ? (o = pt((i = e - 1)) + a)
            : a > pt(e)
            ? ((i = e + 1), (o = a - pt(e)))
            : ((i = e), (o = a)),
          {
            year: i,
            dayOfYear: o,
          }
        );
      }

      function bt(e, t, n) {
        var r,
          s,
          i = _t(e.year(), t, n),
          o = Math.floor((e.dayOfYear() - i - 1) / 7) + 1;
        return (
          o < 1
            ? (r = o + St((s = e.year() - 1), t, n))
            : o > St(e.year(), t, n)
            ? ((r = o - St(e.year(), t, n)), (s = e.year() + 1))
            : ((s = e.year()), (r = o)),
          {
            week: r,
            year: s,
          }
        );
      }

      function St(e, t, n) {
        var r = _t(e, t, n),
          s = _t(e + 1, t, n);
        return (pt(e) - r + s) / 7;
      }

      function Mt(e) {
        return bt(e, this._week.dow, this._week.doy).week;
      }
      F("w", ["ww", 2], "wo", "week"),
        F("W", ["WW", 2], "Wo", "isoWeek"),
        ne("week", "w"),
        ne("isoWeek", "W"),
        oe("week", 5),
        oe("isoWeek", 5),
        Le("w", xe),
        Le("ww", xe, ve),
        Le("W", xe),
        Le("WW", xe, ve),
        Fe(["w", "ww", "W", "WW"], function (e, t, n, r) {
          t[r.substr(0, 1)] = ce(e);
        });
      var $t = {
        dow: 0,
        doy: 6,
      };

      function Dt() {
        return this._week.dow;
      }

      function Tt() {
        return this._week.doy;
      }

      function Yt(e) {
        var t = this.localeData().week(this);
        return null == e ? t : this.add(7 * (e - t), "d");
      }

      function Ct(e) {
        var t = bt(this, 1, 4).week;
        return null == e ? t : this.add(7 * (e - t), "d");
      }

      function Ot(e, t) {
        return "string" != typeof e
          ? e
          : isNaN(e)
          ? "number" == typeof (e = t.weekdaysParse(e))
            ? e
            : null
          : parseInt(e, 10);
      }

      function Pt(e, t) {
        return "string" == typeof e
          ? t.weekdaysParse(e) % 7 || 7
          : isNaN(e)
          ? null
          : e;
      }

      function At(e, t) {
        return e.slice(t, 7).concat(e.slice(0, t));
      }
      F("d", 0, "do", "day"),
        F("dd", 0, 0, function (e) {
          return this.localeData().weekdaysMin(this, e);
        }),
        F("ddd", 0, 0, function (e) {
          return this.localeData().weekdaysShort(this, e);
        }),
        F("dddd", 0, 0, function (e) {
          return this.localeData().weekdays(this, e);
        }),
        F("e", 0, 0, "weekday"),
        F("E", 0, 0, "isoWeekday"),
        ne("day", "d"),
        ne("weekday", "e"),
        ne("isoWeekday", "E"),
        oe("day", 11),
        oe("weekday", 11),
        oe("isoWeekday", 11),
        Le("d", xe),
        Le("e", xe),
        Le("E", xe),
        Le("dd", function (e, t) {
          return t.weekdaysMinRegex(e);
        }),
        Le("ddd", function (e, t) {
          return t.weekdaysShortRegex(e);
        }),
        Le("dddd", function (e, t) {
          return t.weekdaysRegex(e);
        }),
        Fe(["dd", "ddd", "dddd"], function (e, t, n, r) {
          var s = n._locale.weekdaysParse(e, r, n._strict);
          null != s ? (t.d = s) : (g(n).invalidWeekday = e);
        }),
        Fe(["d", "e", "E"], function (e, t, n, r) {
          t[r] = ce(e);
        });
      var Lt = "Sunday_Monday_Tuesday_Wednesday_Thursday_Friday_Saturday".split(
          "_"
        ),
        Nt = "Sun_Mon_Tue_Wed_Thu_Fri_Sat".split("_"),
        Ht = "Su_Mo_Tu_We_Th_Fr_Sa".split("_"),
        It = Ae,
        Wt = Ae,
        Rt = Ae;

      function Ft(e, t) {
        var n = i(this._weekdays)
          ? this._weekdays
          : this._weekdays[
              e && !0 !== e && this._weekdays.isFormat.test(t)
                ? "format"
                : "standalone"
            ];
        return !0 === e ? At(n, this._week.dow) : e ? n[e.day()] : n;
      }

      function Gt(e) {
        return !0 === e
          ? At(this._weekdaysShort, this._week.dow)
          : e
          ? this._weekdaysShort[e.day()]
          : this._weekdaysShort;
      }

      function Et(e) {
        return !0 === e
          ? At(this._weekdaysMin, this._week.dow)
          : e
          ? this._weekdaysMin[e.day()]
          : this._weekdaysMin;
      }

      function jt(e, t, n) {
        var r,
          s,
          i,
          o = e.toLocaleLowerCase();
        if (!this._weekdaysParse)
          for (
            this._weekdaysParse = [],
              this._shortWeekdaysParse = [],
              this._minWeekdaysParse = [],
              r = 0;
            r < 7;
            ++r
          )
            (i = m([2e3, 1]).day(r)),
              (this._minWeekdaysParse[r] = this.weekdaysMin(
                i,
                ""
              ).toLocaleLowerCase()),
              (this._shortWeekdaysParse[r] = this.weekdaysShort(
                i,
                ""
              ).toLocaleLowerCase()),
              (this._weekdaysParse[r] = this.weekdays(
                i,
                ""
              ).toLocaleLowerCase());
        return n
          ? "dddd" === t
            ? -1 !== (s = Ee.call(this._weekdaysParse, o))
              ? s
              : null
            : "ddd" === t
            ? -1 !== (s = Ee.call(this._shortWeekdaysParse, o))
              ? s
              : null
            : -1 !== (s = Ee.call(this._minWeekdaysParse, o))
            ? s
            : null
          : "dddd" === t
          ? -1 !== (s = Ee.call(this._weekdaysParse, o)) ||
            -1 !== (s = Ee.call(this._shortWeekdaysParse, o)) ||
            -1 !== (s = Ee.call(this._minWeekdaysParse, o))
            ? s
            : null
          : "ddd" === t
          ? -1 !== (s = Ee.call(this._shortWeekdaysParse, o)) ||
            -1 !== (s = Ee.call(this._weekdaysParse, o)) ||
            -1 !== (s = Ee.call(this._minWeekdaysParse, o))
            ? s
            : null
          : -1 !== (s = Ee.call(this._minWeekdaysParse, o)) ||
            -1 !== (s = Ee.call(this._weekdaysParse, o)) ||
            -1 !== (s = Ee.call(this._shortWeekdaysParse, o))
          ? s
          : null;
      }

      function Bt(e, t, n) {
        var r, s, i;
        if (this._weekdaysParseExact) return jt.call(this, e, t, n);
        for (
          this._weekdaysParse ||
            ((this._weekdaysParse = []),
            (this._minWeekdaysParse = []),
            (this._shortWeekdaysParse = []),
            (this._fullWeekdaysParse = [])),
            r = 0;
          r < 7;
          r++
        ) {
          if (
            ((s = m([2e3, 1]).day(r)),
            n &&
              !this._fullWeekdaysParse[r] &&
              ((this._fullWeekdaysParse[r] = new RegExp(
                "^" + this.weekdays(s, "").replace(".", "\\.?") + "$",
                "i"
              )),
              (this._shortWeekdaysParse[r] = new RegExp(
                "^" + this.weekdaysShort(s, "").replace(".", "\\.?") + "$",
                "i"
              )),
              (this._minWeekdaysParse[r] = new RegExp(
                "^" + this.weekdaysMin(s, "").replace(".", "\\.?") + "$",
                "i"
              ))),
            this._weekdaysParse[r] ||
              ((i =
                "^" +
                this.weekdays(s, "") +
                "|^" +
                this.weekdaysShort(s, "") +
                "|^" +
                this.weekdaysMin(s, "")),
              (this._weekdaysParse[r] = new RegExp(i.replace(".", ""), "i"))),
            n && "dddd" === t && this._fullWeekdaysParse[r].test(e))
          )
            return r;
          if (n && "ddd" === t && this._shortWeekdaysParse[r].test(e)) return r;
          if (n && "dd" === t && this._minWeekdaysParse[r].test(e)) return r;
          if (!n && this._weekdaysParse[r].test(e)) return r;
        }
      }

      function zt(e) {
        if (!this.isValid()) return null != e ? this : NaN;
        var t = this._isUTC ? this._d.getUTCDay() : this._d.getDay();
        return null != e
          ? ((e = Ot(e, this.localeData())), this.add(e - t, "d"))
          : t;
      }

      function Ut(e) {
        if (!this.isValid()) return null != e ? this : NaN;
        var t = (this.day() + 7 - this.localeData()._week.dow) % 7;
        return null == e ? t : this.add(e - t, "d");
      }

      function Vt(e) {
        if (!this.isValid()) return null != e ? this : NaN;
        if (null != e) {
          var t = Pt(e, this.localeData());
          return this.day(this.day() % 7 ? t : t - 7);
        }
        return this.day() || 7;
      }

      function Jt(e) {
        return this._weekdaysParseExact
          ? (a(this, "_weekdaysRegex") || qt.call(this),
            e ? this._weekdaysStrictRegex : this._weekdaysRegex)
          : (a(this, "_weekdaysRegex") || (this._weekdaysRegex = It),
            this._weekdaysStrictRegex && e
              ? this._weekdaysStrictRegex
              : this._weekdaysRegex);
      }

      function Kt(e) {
        return this._weekdaysParseExact
          ? (a(this, "_weekdaysRegex") || qt.call(this),
            e ? this._weekdaysShortStrictRegex : this._weekdaysShortRegex)
          : (a(this, "_weekdaysShortRegex") || (this._weekdaysShortRegex = Wt),
            this._weekdaysShortStrictRegex && e
              ? this._weekdaysShortStrictRegex
              : this._weekdaysShortRegex);
      }

      function Zt(e) {
        return this._weekdaysParseExact
          ? (a(this, "_weekdaysRegex") || qt.call(this),
            e ? this._weekdaysMinStrictRegex : this._weekdaysMinRegex)
          : (a(this, "_weekdaysMinRegex") || (this._weekdaysMinRegex = Rt),
            this._weekdaysMinStrictRegex && e
              ? this._weekdaysMinStrictRegex
              : this._weekdaysMinRegex);
      }

      function qt() {
        function e(e, t) {
          return t.length - e.length;
        }
        var t,
          n,
          r,
          s,
          i,
          o = [],
          a = [],
          l = [],
          u = [];
        for (t = 0; t < 7; t++)
          (n = m([2e3, 1]).day(t)),
            (r = Ie(this.weekdaysMin(n, ""))),
            (s = Ie(this.weekdaysShort(n, ""))),
            (i = Ie(this.weekdays(n, ""))),
            o.push(r),
            a.push(s),
            l.push(i),
            u.push(r),
            u.push(s),
            u.push(i);
        o.sort(e),
          a.sort(e),
          l.sort(e),
          u.sort(e),
          (this._weekdaysRegex = new RegExp("^(" + u.join("|") + ")", "i")),
          (this._weekdaysShortRegex = this._weekdaysRegex),
          (this._weekdaysMinRegex = this._weekdaysRegex),
          (this._weekdaysStrictRegex = new RegExp(
            "^(" + l.join("|") + ")",
            "i"
          )),
          (this._weekdaysShortStrictRegex = new RegExp(
            "^(" + a.join("|") + ")",
            "i"
          )),
          (this._weekdaysMinStrictRegex = new RegExp(
            "^(" + o.join("|") + ")",
            "i"
          ));
      }

      function Xt() {
        return this.hours() % 12 || 12;
      }

      function Qt() {
        return this.hours() || 24;
      }

      function en(e, t) {
        F(e, 0, 0, function () {
          return this.localeData().meridiem(this.hours(), this.minutes(), t);
        });
      }

      function tn(e, t) {
        return t._meridiemParse;
      }

      function nn(e) {
        return "p" === (e + "").toLowerCase().charAt(0);
      }
      F("H", ["HH", 2], 0, "hour"),
        F("h", ["hh", 2], 0, Xt),
        F("k", ["kk", 2], 0, Qt),
        F("hmm", 0, 0, function () {
          return "" + Xt.apply(this) + N(this.minutes(), 2);
        }),
        F("hmmss", 0, 0, function () {
          return (
            "" + Xt.apply(this) + N(this.minutes(), 2) + N(this.seconds(), 2)
          );
        }),
        F("Hmm", 0, 0, function () {
          return "" + this.hours() + N(this.minutes(), 2);
        }),
        F("Hmmss", 0, 0, function () {
          return (
            "" + this.hours() + N(this.minutes(), 2) + N(this.seconds(), 2)
          );
        }),
        en("a", !0),
        en("A", !1),
        ne("hour", "h"),
        oe("hour", 13),
        Le("a", tn),
        Le("A", tn),
        Le("H", xe),
        Le("h", xe),
        Le("k", xe),
        Le("HH", xe, ve),
        Le("hh", xe, ve),
        Le("kk", xe, ve),
        Le("hmm", be),
        Le("hmmss", Se),
        Le("Hmm", be),
        Le("Hmmss", Se),
        Re(["H", "HH"], Ue),
        Re(["k", "kk"], function (e, t, n) {
          var r = ce(e);
          t[Ue] = 24 === r ? 0 : r;
        }),
        Re(["a", "A"], function (e, t, n) {
          (n._isPm = n._locale.isPM(e)), (n._meridiem = e);
        }),
        Re(["h", "hh"], function (e, t, n) {
          (t[Ue] = ce(e)), (g(n).bigHour = !0);
        }),
        Re("hmm", function (e, t, n) {
          var r = e.length - 2;
          (t[Ue] = ce(e.substr(0, r))),
            (t[Ve] = ce(e.substr(r))),
            (g(n).bigHour = !0);
        }),
        Re("hmmss", function (e, t, n) {
          var r = e.length - 4,
            s = e.length - 2;
          (t[Ue] = ce(e.substr(0, r))),
            (t[Ve] = ce(e.substr(r, 2))),
            (t[Je] = ce(e.substr(s))),
            (g(n).bigHour = !0);
        }),
        Re("Hmm", function (e, t, n) {
          var r = e.length - 2;
          (t[Ue] = ce(e.substr(0, r))), (t[Ve] = ce(e.substr(r)));
        }),
        Re("Hmmss", function (e, t, n) {
          var r = e.length - 4,
            s = e.length - 2;
          (t[Ue] = ce(e.substr(0, r))),
            (t[Ve] = ce(e.substr(r, 2))),
            (t[Je] = ce(e.substr(s)));
        });
      var rn = /[ap]\.?m?\.?/i,
        sn = de("Hours", !0);

      function on(e, t, n) {
        return e > 11 ? (n ? "pm" : "PM") : n ? "am" : "AM";
      }
      var an,
        ln = {
          calendar: A,
          longDateFormat: z,
          invalidDate: V,
          ordinal: K,
          dayOfMonthOrdinalParse: Z,
          relativeTime: X,
          months: et,
          monthsShort: tt,
          week: $t,
          weekdays: Lt,
          weekdaysMin: Ht,
          weekdaysShort: Nt,
          meridiemParse: rn,
        },
        un = {},
        cn = {};

      function dn(e, t) {
        var n,
          r = Math.min(e.length, t.length);
        for (n = 0; n < r; n += 1) if (e[n] !== t[n]) return n;
        return r;
      }

      function hn(e) {
        return e ? e.toLowerCase().replace("_", "-") : e;
      }

      function fn(e) {
        for (var t, n, r, s, i = 0; i < e.length; ) {
          for (
            t = (s = hn(e[i]).split("-")).length,
              n = (n = hn(e[i + 1])) ? n.split("-") : null;
            t > 0;

          ) {
            if ((r = mn(s.slice(0, t).join("-")))) return r;
            if (n && n.length >= t && dn(s, n) >= t - 1) break;
            t--;
          }
          i++;
        }
        return an;
      }

      function mn(t) {
        var n = null;
        if (void 0 === un[t] && e && e.exports)
          try {
            (n = an._abbr), vt("./locale/" + t), pn(n);
          } catch (e) {
            un[t] = null;
          }
        return un[t];
      }

      function pn(e, t) {
        var n;
        return (
          e &&
            ((n = u(t) ? vn(e) : gn(e, t))
              ? (an = n)
              : "undefined" != typeof console &&
                console.warn &&
                console.warn(
                  "Locale " + e + " not found. Did you forget to load it?"
                )),
          an._abbr
        );
      }

      function gn(e, t) {
        if (null !== t) {
          var n,
            r = ln;
          if (((t.abbr = e), null != un[e]))
            T(
              "defineLocaleOverride",
              "use moment.updateLocale(localeName, config) to change an existing locale. moment.defineLocale(localeName, config) should only be used for creating a new locale See http://momentjs.com/guides/#/warnings/define-locale/ for more info."
            ),
              (r = un[e]._config);
          else if (null != t.parentLocale)
            if (null != un[t.parentLocale]) r = un[t.parentLocale]._config;
            else {
              if (null == (n = mn(t.parentLocale)))
                return (
                  cn[t.parentLocale] || (cn[t.parentLocale] = []),
                  cn[t.parentLocale].push({
                    name: e,
                    config: t,
                  }),
                  null
                );
              r = n._config;
            }
          return (
            (un[e] = new P(O(r, t))),
            cn[e] &&
              cn[e].forEach(function (e) {
                gn(e.name, e.config);
              }),
            pn(e),
            un[e]
          );
        }
        return delete un[e], null;
      }

      function yn(e, t) {
        if (null != t) {
          var n,
            r,
            s = ln;
          null != un[e] && null != un[e].parentLocale
            ? un[e].set(O(un[e]._config, t))
            : (null != (r = mn(e)) && (s = r._config),
              (t = O(s, t)),
              null == r && (t.abbr = e),
              ((n = new P(t)).parentLocale = un[e]),
              (un[e] = n)),
            pn(e);
        } else
          null != un[e] &&
            (null != un[e].parentLocale
              ? ((un[e] = un[e].parentLocale), e === pn() && pn(e))
              : null != un[e] && delete un[e]);
        return un[e];
      }

      function vn(e) {
        var t;
        if ((e && e._locale && e._locale._abbr && (e = e._locale._abbr), !e))
          return an;
        if (!i(e)) {
          if ((t = mn(e))) return t;
          e = [e];
        }
        return fn(e);
      }

      function wn() {
        return $(un);
      }

      function kn(e) {
        var t,
          n = e._a;
        return (
          n &&
            -2 === g(e).overflow &&
            ((t =
              n[Be] < 0 || n[Be] > 11
                ? Be
                : n[ze] < 1 || n[ze] > Qe(n[je], n[Be])
                ? ze
                : n[Ue] < 0 ||
                  n[Ue] > 24 ||
                  (24 === n[Ue] && (0 !== n[Ve] || 0 !== n[Je] || 0 !== n[Ke]))
                ? Ue
                : n[Ve] < 0 || n[Ve] > 59
                ? Ve
                : n[Je] < 0 || n[Je] > 59
                ? Je
                : n[Ke] < 0 || n[Ke] > 999
                ? Ke
                : -1),
            g(e)._overflowDayOfYear && (t < je || t > ze) && (t = ze),
            g(e)._overflowWeeks && -1 === t && (t = Ze),
            g(e)._overflowWeekday && -1 === t && (t = qe),
            (g(e).overflow = t)),
          e
        );
      }
      var _n =
          /^\s*((?:[+-]\d{6}|\d{4})-(?:\d\d-\d\d|W\d\d-\d|W\d\d|\d\d\d|\d\d))(?:(T| )(\d\d(?::\d\d(?::\d\d(?:[.,]\d+)?)?)?)([+-]\d\d(?::?\d\d)?|\s*Z)?)?$/,
        xn =
          /^\s*((?:[+-]\d{6}|\d{4})(?:\d\d\d\d|W\d\d\d|W\d\d|\d\d\d|\d\d|))(?:(T| )(\d\d(?:\d\d(?:\d\d(?:[.,]\d+)?)?)?)([+-]\d\d(?::?\d\d)?|\s*Z)?)?$/,
        bn = /Z|[+-]\d\d(?::?\d\d)?/,
        Sn = [
          ["YYYYYY-MM-DD", /[+-]\d{6}-\d\d-\d\d/],
          ["YYYY-MM-DD", /\d{4}-\d\d-\d\d/],
          ["GGGG-[W]WW-E", /\d{4}-W\d\d-\d/],
          ["GGGG-[W]WW", /\d{4}-W\d\d/, !1],
          ["YYYY-DDD", /\d{4}-\d{3}/],
          ["YYYY-MM", /\d{4}-\d\d/, !1],
          ["YYYYYYMMDD", /[+-]\d{10}/],
          ["YYYYMMDD", /\d{8}/],
          ["GGGG[W]WWE", /\d{4}W\d{3}/],
          ["GGGG[W]WW", /\d{4}W\d{2}/, !1],
          ["YYYYDDD", /\d{7}/],
          ["YYYYMM", /\d{6}/, !1],
          ["YYYY", /\d{4}/, !1],
        ],
        Mn = [
          ["HH:mm:ss.SSSS", /\d\d:\d\d:\d\d\.\d+/],
          ["HH:mm:ss,SSSS", /\d\d:\d\d:\d\d,\d+/],
          ["HH:mm:ss", /\d\d:\d\d:\d\d/],
          ["HH:mm", /\d\d:\d\d/],
          ["HHmmss.SSSS", /\d\d\d\d\d\d\.\d+/],
          ["HHmmss,SSSS", /\d\d\d\d\d\d,\d+/],
          ["HHmmss", /\d\d\d\d\d\d/],
          ["HHmm", /\d\d\d\d/],
          ["HH", /\d\d/],
        ],
        $n = /^\/?Date\((-?\d+)/i,
        Dn =
          /^(?:(Mon|Tue|Wed|Thu|Fri|Sat|Sun),?\s)?(\d{1,2})\s(Jan|Feb|Mar|Apr|May|Jun|Jul|Aug|Sep|Oct|Nov|Dec)\s(\d{2,4})\s(\d\d):(\d\d)(?::(\d\d))?\s(?:(UT|GMT|[ECMP][SD]T)|([Zz])|([+-]\d{4}))$/,
        Tn = {
          UT: 0,
          GMT: 0,
          EDT: -240,
          EST: -300,
          CDT: -300,
          CST: -360,
          MDT: -360,
          MST: -420,
          PDT: -420,
          PST: -480,
        };

      function Yn(e) {
        var t,
          n,
          r,
          s,
          i,
          o,
          a = e._i,
          l = _n.exec(a) || xn.exec(a);
        if (l) {
          for (g(e).iso = !0, t = 0, n = Sn.length; t < n; t++)
            if (Sn[t][1].exec(l[1])) {
              (s = Sn[t][0]), (r = !1 !== Sn[t][2]);
              break;
            }
          if (null == s) return void (e._isValid = !1);
          if (l[3]) {
            for (t = 0, n = Mn.length; t < n; t++)
              if (Mn[t][1].exec(l[3])) {
                i = (l[2] || " ") + Mn[t][0];
                break;
              }
            if (null == i) return void (e._isValid = !1);
          }
          if (!r && null != i) return void (e._isValid = !1);
          if (l[4]) {
            if (!bn.exec(l[4])) return void (e._isValid = !1);
            o = "Z";
          }
          (e._f = s + (i || "") + (o || "")), Gn(e);
        } else e._isValid = !1;
      }

      function Cn(e, t, n, r, s, i) {
        var o = [
          On(e),
          tt.indexOf(t),
          parseInt(n, 10),
          parseInt(r, 10),
          parseInt(s, 10),
        ];
        return i && o.push(parseInt(i, 10)), o;
      }

      function On(e) {
        var t = parseInt(e, 10);
        return t <= 49 ? 2e3 + t : t <= 999 ? 1900 + t : t;
      }

      function Pn(e) {
        return e
          .replace(/\([^)]*\)|[\n\t]/g, " ")
          .replace(/(\s\s+)/g, " ")
          .replace(/^\s\s*/, "")
          .replace(/\s\s*$/, "");
      }

      function An(e, t, n) {
        return (
          !e ||
          Nt.indexOf(e) === new Date(t[0], t[1], t[2]).getDay() ||
          ((g(n).weekdayMismatch = !0), (n._isValid = !1), !1)
        );
      }

      function Ln(e, t, n) {
        if (e) return Tn[e];
        if (t) return 0;
        var r = parseInt(n, 10),
          s = r % 100;
        return ((r - s) / 100) * 60 + s;
      }

      function Nn(e) {
        var t,
          n = Dn.exec(Pn(e._i));
        if (n) {
          if (((t = Cn(n[4], n[3], n[2], n[5], n[6], n[7])), !An(n[1], t, e)))
            return;
          (e._a = t),
            (e._tzm = Ln(n[8], n[9], n[10])),
            (e._d = kt.apply(null, e._a)),
            e._d.setUTCMinutes(e._d.getUTCMinutes() - e._tzm),
            (g(e).rfc2822 = !0);
        } else e._isValid = !1;
      }

      function Hn(e) {
        var t = $n.exec(e._i);
        null === t
          ? (Yn(e),
            !1 === e._isValid &&
              (delete e._isValid,
              Nn(e),
              !1 === e._isValid &&
                (delete e._isValid,
                e._strict ? (e._isValid = !1) : r.createFromInputFallback(e))))
          : (e._d = new Date(+t[1]));
      }

      function In(e, t, n) {
        return null != e ? e : null != t ? t : n;
      }

      function Wn(e) {
        var t = new Date(r.now());
        return e._useUTC
          ? [t.getUTCFullYear(), t.getUTCMonth(), t.getUTCDate()]
          : [t.getFullYear(), t.getMonth(), t.getDate()];
      }

      function Rn(e) {
        var t,
          n,
          r,
          s,
          i,
          o = [];
        if (!e._d) {
          for (
            r = Wn(e),
              e._w && null == e._a[ze] && null == e._a[Be] && Fn(e),
              null != e._dayOfYear &&
                ((i = In(e._a[je], r[je])),
                (e._dayOfYear > pt(i) || 0 === e._dayOfYear) &&
                  (g(e)._overflowDayOfYear = !0),
                (n = kt(i, 0, e._dayOfYear)),
                (e._a[Be] = n.getUTCMonth()),
                (e._a[ze] = n.getUTCDate())),
              t = 0;
            t < 3 && null == e._a[t];
            ++t
          )
            e._a[t] = o[t] = r[t];
          for (; t < 7; t++)
            e._a[t] = o[t] = null == e._a[t] ? (2 === t ? 1 : 0) : e._a[t];
          24 === e._a[Ue] &&
            0 === e._a[Ve] &&
            0 === e._a[Je] &&
            0 === e._a[Ke] &&
            ((e._nextDay = !0), (e._a[Ue] = 0)),
            (e._d = (e._useUTC ? kt : wt).apply(null, o)),
            (s = e._useUTC ? e._d.getUTCDay() : e._d.getDay()),
            null != e._tzm && e._d.setUTCMinutes(e._d.getUTCMinutes() - e._tzm),
            e._nextDay && (e._a[Ue] = 24),
            e._w &&
              void 0 !== e._w.d &&
              e._w.d !== s &&
              (g(e).weekdayMismatch = !0);
        }
      }

      function Fn(e) {
        var t, n, r, s, i, o, a, l, u;
        null != (t = e._w).GG || null != t.W || null != t.E
          ? ((i = 1),
            (o = 4),
            (n = In(t.GG, e._a[je], bt(Kn(), 1, 4).year)),
            (r = In(t.W, 1)),
            ((s = In(t.E, 1)) < 1 || s > 7) && (l = !0))
          : ((i = e._locale._week.dow),
            (o = e._locale._week.doy),
            (u = bt(Kn(), i, o)),
            (n = In(t.gg, e._a[je], u.year)),
            (r = In(t.w, u.week)),
            null != t.d
              ? ((s = t.d) < 0 || s > 6) && (l = !0)
              : null != t.e
              ? ((s = t.e + i), (t.e < 0 || t.e > 6) && (l = !0))
              : (s = i)),
          r < 1 || r > St(n, i, o)
            ? (g(e)._overflowWeeks = !0)
            : null != l
            ? (g(e)._overflowWeekday = !0)
            : ((a = xt(n, r, s, i, o)),
              (e._a[je] = a.year),
              (e._dayOfYear = a.dayOfYear));
      }

      function Gn(e) {
        if (e._f !== r.ISO_8601)
          if (e._f !== r.RFC_2822) {
            (e._a = []), (g(e).empty = !0);
            var t,
              n,
              s,
              i,
              o,
              a,
              l = "" + e._i,
              u = l.length,
              c = 0;
            for (
              s = B(e._f, e._locale).match(H) || [], t = 0;
              t < s.length;
              t++
            )
              (i = s[t]),
                (n = (l.match(Ne(i, e)) || [])[0]) &&
                  ((o = l.substr(0, l.indexOf(n))).length > 0 &&
                    g(e).unusedInput.push(o),
                  (l = l.slice(l.indexOf(n) + n.length)),
                  (c += n.length)),
                R[i]
                  ? (n ? (g(e).empty = !1) : g(e).unusedTokens.push(i),
                    Ge(i, n, e))
                  : e._strict && !n && g(e).unusedTokens.push(i);
            (g(e).charsLeftOver = u - c),
              l.length > 0 && g(e).unusedInput.push(l),
              e._a[Ue] <= 12 &&
                !0 === g(e).bigHour &&
                e._a[Ue] > 0 &&
                (g(e).bigHour = void 0),
              (g(e).parsedDateParts = e._a.slice(0)),
              (g(e).meridiem = e._meridiem),
              (e._a[Ue] = En(e._locale, e._a[Ue], e._meridiem)),
              null !== (a = g(e).era) &&
                (e._a[je] = e._locale.erasConvertYear(a, e._a[je])),
              Rn(e),
              kn(e);
          } else Nn(e);
        else Yn(e);
      }

      function En(e, t, n) {
        var r;
        return null == n
          ? t
          : null != e.meridiemHour
          ? e.meridiemHour(t, n)
          : null != e.isPM
          ? ((r = e.isPM(n)) && t < 12 && (t += 12),
            r || 12 !== t || (t = 0),
            t)
          : t;
      }

      function jn(e) {
        var t,
          n,
          r,
          s,
          i,
          o,
          a = !1;
        if (0 === e._f.length)
          return (g(e).invalidFormat = !0), void (e._d = new Date(NaN));
        for (s = 0; s < e._f.length; s++)
          (i = 0),
            (o = !1),
            (t = _({}, e)),
            null != e._useUTC && (t._useUTC = e._useUTC),
            (t._f = e._f[s]),
            Gn(t),
            y(t) && (o = !0),
            (i += g(t).charsLeftOver),
            (i += 10 * g(t).unusedTokens.length),
            (g(t).score = i),
            a
              ? i < r && ((r = i), (n = t))
              : (null == r || i < r || o) && ((r = i), (n = t), o && (a = !0));
        f(e, n || t);
      }

      function Bn(e) {
        if (!e._d) {
          var t = se(e._i),
            n = void 0 === t.day ? t.date : t.day;
          (e._a = h(
            [t.year, t.month, n, t.hour, t.minute, t.second, t.millisecond],
            function (e) {
              return e && parseInt(e, 10);
            }
          )),
            Rn(e);
        }
      }

      function zn(e) {
        var t = new x(kn(Un(e)));
        return t._nextDay && (t.add(1, "d"), (t._nextDay = void 0)), t;
      }

      function Un(e) {
        var t = e._i,
          n = e._f;
        return (
          (e._locale = e._locale || vn(e._l)),
          null === t || (void 0 === n && "" === t)
            ? v({
                nullInput: !0,
              })
            : ("string" == typeof t && (e._i = t = e._locale.preparse(t)),
              b(t)
                ? new x(kn(t))
                : (d(t) ? (e._d = t) : i(n) ? jn(e) : n ? Gn(e) : Vn(e),
                  y(e) || (e._d = null),
                  e))
        );
      }

      function Vn(e) {
        var t = e._i;
        u(t)
          ? (e._d = new Date(r.now()))
          : d(t)
          ? (e._d = new Date(t.valueOf()))
          : "string" == typeof t
          ? Hn(e)
          : i(t)
          ? ((e._a = h(t.slice(0), function (e) {
              return parseInt(e, 10);
            })),
            Rn(e))
          : o(t)
          ? Bn(e)
          : c(t)
          ? (e._d = new Date(t))
          : r.createFromInputFallback(e);
      }

      function Jn(e, t, n, r, s) {
        var a = {};
        return (
          (!0 !== t && !1 !== t) || ((r = t), (t = void 0)),
          (!0 !== n && !1 !== n) || ((r = n), (n = void 0)),
          ((o(e) && l(e)) || (i(e) && 0 === e.length)) && (e = void 0),
          (a._isAMomentObject = !0),
          (a._useUTC = a._isUTC = s),
          (a._l = n),
          (a._i = e),
          (a._f = t),
          (a._strict = r),
          zn(a)
        );
      }

      function Kn(e, t, n, r) {
        return Jn(e, t, n, r, !1);
      }
      (r.createFromInputFallback = M(
        "value provided is not in a recognized RFC2822 or ISO format. moment construction falls back to js Date(), which is not reliable across all browsers and versions. Non RFC2822/ISO date formats are discouraged. Please refer to http://momentjs.com/guides/#/warnings/js-date/ for more info.",
        function (e) {
          e._d = new Date(e._i + (e._useUTC ? " UTC" : ""));
        }
      )),
        (r.ISO_8601 = function () {}),
        (r.RFC_2822 = function () {});
      var Zn = M(
          "moment().min is deprecated, use moment.max instead. http://momentjs.com/guides/#/warnings/min-max/",
          function () {
            var e = Kn.apply(null, arguments);
            return this.isValid() && e.isValid() ? (e < this ? this : e) : v();
          }
        ),
        qn = M(
          "moment().max is deprecated, use moment.min instead. http://momentjs.com/guides/#/warnings/min-max/",
          function () {
            var e = Kn.apply(null, arguments);
            return this.isValid() && e.isValid() ? (e > this ? this : e) : v();
          }
        );

      function Xn(e, t) {
        var n, r;
        if ((1 === t.length && i(t[0]) && (t = t[0]), !t.length)) return Kn();
        for (n = t[0], r = 1; r < t.length; ++r)
          (t[r].isValid() && !t[r][e](n)) || (n = t[r]);
        return n;
      }

      function Qn() {
        return Xn("isBefore", [].slice.call(arguments, 0));
      }

      function er() {
        return Xn("isAfter", [].slice.call(arguments, 0));
      }
      var tr = function () {
          return Date.now ? Date.now() : +new Date();
        },
        nr = [
          "year",
          "quarter",
          "month",
          "week",
          "day",
          "hour",
          "minute",
          "second",
          "millisecond",
        ];

      function rr(e) {
        var t,
          n,
          r = !1;
        for (t in e)
          if (
            a(e, t) &&
            (-1 === Ee.call(nr, t) || (null != e[t] && isNaN(e[t])))
          )
            return !1;
        for (n = 0; n < nr.length; ++n)
          if (e[nr[n]]) {
            if (r) return !1;
            parseFloat(e[nr[n]]) !== ce(e[nr[n]]) && (r = !0);
          }
        return !0;
      }

      function sr() {
        return this._isValid;
      }

      function ir() {
        return Tr(NaN);
      }

      function or(e) {
        var t = se(e),
          n = t.year || 0,
          r = t.quarter || 0,
          s = t.month || 0,
          i = t.week || t.isoWeek || 0,
          o = t.day || 0,
          a = t.hour || 0,
          l = t.minute || 0,
          u = t.second || 0,
          c = t.millisecond || 0;
        (this._isValid = rr(t)),
          (this._milliseconds = +c + 1e3 * u + 6e4 * l + 1e3 * a * 60 * 60),
          (this._days = +o + 7 * i),
          (this._months = +s + 3 * r + 12 * n),
          (this._data = {}),
          (this._locale = vn()),
          this._bubble();
      }

      function ar(e) {
        return e instanceof or;
      }

      function lr(e) {
        return e < 0 ? -1 * Math.round(-1 * e) : Math.round(e);
      }

      function ur(e, t, n) {
        var r,
          s = Math.min(e.length, t.length),
          i = Math.abs(e.length - t.length),
          o = 0;
        for (r = 0; r < s; r++)
          ((n && e[r] !== t[r]) || (!n && ce(e[r]) !== ce(t[r]))) && o++;
        return o + i;
      }

      function cr(e, t) {
        F(e, 0, 0, function () {
          var e = this.utcOffset(),
            n = "+";
          return (
            e < 0 && ((e = -e), (n = "-")),
            n + N(~~(e / 60), 2) + t + N(~~e % 60, 2)
          );
        });
      }
      cr("Z", ":"),
        cr("ZZ", ""),
        Le("Z", Oe),
        Le("ZZ", Oe),
        Re(["Z", "ZZ"], function (e, t, n) {
          (n._useUTC = !0), (n._tzm = hr(Oe, e));
        });
      var dr = /([\+\-]|\d\d)/gi;

      function hr(e, t) {
        var n,
          r,
          s = (t || "").match(e);
        return null === s
          ? null
          : 0 ===
            (r =
              60 *
                (n = ((s[s.length - 1] || []) + "").match(dr) || [
                  "-",
                  0,
                  0,
                ])[1] +
              ce(n[2]))
          ? 0
          : "+" === n[0]
          ? r
          : -r;
      }

      function fr(e, t) {
        var n, s;
        return t._isUTC
          ? ((n = t.clone()),
            (s = (b(e) || d(e) ? e.valueOf() : Kn(e).valueOf()) - n.valueOf()),
            n._d.setTime(n._d.valueOf() + s),
            r.updateOffset(n, !1),
            n)
          : Kn(e).local();
      }

      function mr(e) {
        return -Math.round(e._d.getTimezoneOffset());
      }

      function pr(e, t, n) {
        var s,
          i = this._offset || 0;
        if (!this.isValid()) return null != e ? this : NaN;
        if (null != e) {
          if ("string" == typeof e) {
            if (null === (e = hr(Oe, e))) return this;
          } else Math.abs(e) < 16 && !n && (e *= 60);
          return (
            !this._isUTC && t && (s = mr(this)),
            (this._offset = e),
            (this._isUTC = !0),
            null != s && this.add(s, "m"),
            i !== e &&
              (!t || this._changeInProgress
                ? Ar(this, Tr(e - i, "m"), 1, !1)
                : this._changeInProgress ||
                  ((this._changeInProgress = !0),
                  r.updateOffset(this, !0),
                  (this._changeInProgress = null))),
            this
          );
        }
        return this._isUTC ? i : mr(this);
      }

      function gr(e, t) {
        return null != e
          ? ("string" != typeof e && (e = -e), this.utcOffset(e, t), this)
          : -this.utcOffset();
      }

      function yr(e) {
        return this.utcOffset(0, e);
      }

      function vr(e) {
        return (
          this._isUTC &&
            (this.utcOffset(0, e),
            (this._isUTC = !1),
            e && this.subtract(mr(this), "m")),
          this
        );
      }

      function wr() {
        if (null != this._tzm) this.utcOffset(this._tzm, !1, !0);
        else if ("string" == typeof this._i) {
          var e = hr(Ce, this._i);
          null != e ? this.utcOffset(e) : this.utcOffset(0, !0);
        }
        return this;
      }

      function kr(e) {
        return (
          !!this.isValid() &&
          ((e = e ? Kn(e).utcOffset() : 0), (this.utcOffset() - e) % 60 == 0)
        );
      }

      function _r() {
        return (
          this.utcOffset() > this.clone().month(0).utcOffset() ||
          this.utcOffset() > this.clone().month(5).utcOffset()
        );
      }

      function xr() {
        if (!u(this._isDSTShifted)) return this._isDSTShifted;
        var e,
          t = {};
        return (
          _(t, this),
          (t = Un(t))._a
            ? ((e = t._isUTC ? m(t._a) : Kn(t._a)),
              (this._isDSTShifted =
                this.isValid() && ur(t._a, e.toArray()) > 0))
            : (this._isDSTShifted = !1),
          this._isDSTShifted
        );
      }

      function br() {
        return !!this.isValid() && !this._isUTC;
      }

      function Sr() {
        return !!this.isValid() && this._isUTC;
      }

      function Mr() {
        return !!this.isValid() && this._isUTC && 0 === this._offset;
      }
      r.updateOffset = function () {};
      var $r = /^(-|\+)?(?:(\d*)[. ])?(\d+):(\d+)(?::(\d+)(\.\d*)?)?$/,
        Dr =
          /^(-|\+)?P(?:([-+]?[0-9,.]*)Y)?(?:([-+]?[0-9,.]*)M)?(?:([-+]?[0-9,.]*)W)?(?:([-+]?[0-9,.]*)D)?(?:T(?:([-+]?[0-9,.]*)H)?(?:([-+]?[0-9,.]*)M)?(?:([-+]?[0-9,.]*)S)?)?$/;

      function Tr(e, t) {
        var n,
          r,
          s,
          i = e,
          o = null;
        return (
          ar(e)
            ? (i = {
                ms: e._milliseconds,
                d: e._days,
                M: e._months,
              })
            : c(e) || !isNaN(+e)
            ? ((i = {}), t ? (i[t] = +e) : (i.milliseconds = +e))
            : (o = $r.exec(e))
            ? ((n = "-" === o[1] ? -1 : 1),
              (i = {
                y: 0,
                d: ce(o[ze]) * n,
                h: ce(o[Ue]) * n,
                m: ce(o[Ve]) * n,
                s: ce(o[Je]) * n,
                ms: ce(lr(1e3 * o[Ke])) * n,
              }))
            : (o = Dr.exec(e))
            ? ((n = "-" === o[1] ? -1 : 1),
              (i = {
                y: Yr(o[2], n),
                M: Yr(o[3], n),
                w: Yr(o[4], n),
                d: Yr(o[5], n),
                h: Yr(o[6], n),
                m: Yr(o[7], n),
                s: Yr(o[8], n),
              }))
            : null == i
            ? (i = {})
            : "object" == typeof i &&
              ("from" in i || "to" in i) &&
              ((s = Or(Kn(i.from), Kn(i.to))),
              ((i = {}).ms = s.milliseconds),
              (i.M = s.months)),
          (r = new or(i)),
          ar(e) && a(e, "_locale") && (r._locale = e._locale),
          ar(e) && a(e, "_isValid") && (r._isValid = e._isValid),
          r
        );
      }

      function Yr(e, t) {
        var n = e && parseFloat(e.replace(",", "."));
        return (isNaN(n) ? 0 : n) * t;
      }

      function Cr(e, t) {
        var n = {};
        return (
          (n.months = t.month() - e.month() + 12 * (t.year() - e.year())),
          e.clone().add(n.months, "M").isAfter(t) && --n.months,
          (n.milliseconds = +t - +e.clone().add(n.months, "M")),
          n
        );
      }

      function Or(e, t) {
        var n;
        return e.isValid() && t.isValid()
          ? ((t = fr(t, e)),
            e.isBefore(t)
              ? (n = Cr(e, t))
              : (((n = Cr(t, e)).milliseconds = -n.milliseconds),
                (n.months = -n.months)),
            n)
          : {
              milliseconds: 0,
              months: 0,
            };
      }

      function Pr(e, t) {
        return function (n, r) {
          var s;
          return (
            null === r ||
              isNaN(+r) ||
              (T(
                t,
                "moment()." +
                  t +
                  "(period, number) is deprecated. Please use moment()." +
                  t +
                  "(number, period). See http://momentjs.com/guides/#/warnings/add-inverted-param/ for more info."
              ),
              (s = n),
              (n = r),
              (r = s)),
            Ar(this, Tr(n, r), e),
            this
          );
        };
      }

      function Ar(e, t, n, s) {
        var i = t._milliseconds,
          o = lr(t._days),
          a = lr(t._months);
        e.isValid() &&
          ((s = null == s || s),
          a && ut(e, he(e, "Month") + a * n),
          o && fe(e, "Date", he(e, "Date") + o * n),
          i && e._d.setTime(e._d.valueOf() + i * n),
          s && r.updateOffset(e, o || a));
      }
      (Tr.fn = or.prototype), (Tr.invalid = ir);
      var Lr = Pr(1, "add"),
        Nr = Pr(-1, "subtract");

      function Hr(e) {
        return "string" == typeof e || e instanceof String;
      }

      function Ir(e) {
        return b(e) || d(e) || Hr(e) || c(e) || Rr(e) || Wr(e) || null == e;
      }

      function Wr(e) {
        var t,
          n,
          r = o(e) && !l(e),
          s = !1,
          i = [
            "years",
            "year",
            "y",
            "months",
            "month",
            "M",
            "days",
            "day",
            "d",
            "dates",
            "date",
            "D",
            "hours",
            "hour",
            "h",
            "minutes",
            "minute",
            "m",
            "seconds",
            "second",
            "s",
            "milliseconds",
            "millisecond",
            "ms",
          ];
        for (t = 0; t < i.length; t += 1) (n = i[t]), (s = s || a(e, n));
        return r && s;
      }

      function Rr(e) {
        var t = i(e),
          n = !1;
        return (
          t &&
            (n =
              0 ===
              e.filter(function (t) {
                return !c(t) && Hr(e);
              }).length),
          t && n
        );
      }

      function Fr(e) {
        var t,
          n,
          r = o(e) && !l(e),
          s = !1,
          i = [
            "sameDay",
            "nextDay",
            "lastDay",
            "nextWeek",
            "lastWeek",
            "sameElse",
          ];
        for (t = 0; t < i.length; t += 1) (n = i[t]), (s = s || a(e, n));
        return r && s;
      }

      function Gr(e, t) {
        var n = e.diff(t, "days", !0);
        return n < -6
          ? "sameElse"
          : n < -1
          ? "lastWeek"
          : n < 0
          ? "lastDay"
          : n < 1
          ? "sameDay"
          : n < 2
          ? "nextDay"
          : n < 7
          ? "nextWeek"
          : "sameElse";
      }

      function Er(e, t) {
        1 === arguments.length &&
          (arguments[0]
            ? Ir(arguments[0])
              ? ((e = arguments[0]), (t = void 0))
              : Fr(arguments[0]) && ((t = arguments[0]), (e = void 0))
            : ((e = void 0), (t = void 0)));
        var n = e || Kn(),
          s = fr(n, this).startOf("day"),
          i = r.calendarFormat(this, s) || "sameElse",
          o = t && (Y(t[i]) ? t[i].call(this, n) : t[i]);
        return this.format(o || this.localeData().calendar(i, this, Kn(n)));
      }

      function jr() {
        return new x(this);
      }

      function Br(e, t) {
        var n = b(e) ? e : Kn(e);
        return (
          !(!this.isValid() || !n.isValid()) &&
          ("millisecond" === (t = re(t) || "millisecond")
            ? this.valueOf() > n.valueOf()
            : n.valueOf() < this.clone().startOf(t).valueOf())
        );
      }

      function zr(e, t) {
        var n = b(e) ? e : Kn(e);
        return (
          !(!this.isValid() || !n.isValid()) &&
          ("millisecond" === (t = re(t) || "millisecond")
            ? this.valueOf() < n.valueOf()
            : this.clone().endOf(t).valueOf() < n.valueOf())
        );
      }

      function Ur(e, t, n, r) {
        var s = b(e) ? e : Kn(e),
          i = b(t) ? t : Kn(t);
        return (
          !!(this.isValid() && s.isValid() && i.isValid()) &&
          ("(" === (r = r || "()")[0]
            ? this.isAfter(s, n)
            : !this.isBefore(s, n)) &&
          (")" === r[1] ? this.isBefore(i, n) : !this.isAfter(i, n))
        );
      }

      function Vr(e, t) {
        var n,
          r = b(e) ? e : Kn(e);
        return (
          !(!this.isValid() || !r.isValid()) &&
          ("millisecond" === (t = re(t) || "millisecond")
            ? this.valueOf() === r.valueOf()
            : ((n = r.valueOf()),
              this.clone().startOf(t).valueOf() <= n &&
                n <= this.clone().endOf(t).valueOf()))
        );
      }

      function Jr(e, t) {
        return this.isSame(e, t) || this.isAfter(e, t);
      }

      function Kr(e, t) {
        return this.isSame(e, t) || this.isBefore(e, t);
      }

      function Zr(e, t, n) {
        var r, s, i;
        if (!this.isValid()) return NaN;
        if (!(r = fr(e, this)).isValid()) return NaN;
        switch (((s = 6e4 * (r.utcOffset() - this.utcOffset())), (t = re(t)))) {
          case "year":
            i = qr(this, r) / 12;
            break;
          case "month":
            i = qr(this, r);
            break;
          case "quarter":
            i = qr(this, r) / 3;
            break;
          case "second":
            i = (this - r) / 1e3;
            break;
          case "minute":
            i = (this - r) / 6e4;
            break;
          case "hour":
            i = (this - r) / 36e5;
            break;
          case "day":
            i = (this - r - s) / 864e5;
            break;
          case "week":
            i = (this - r - s) / 6048e5;
            break;
          default:
            i = this - r;
        }
        return n ? i : ue(i);
      }

      function qr(e, t) {
        if (e.date() < t.date()) return -qr(t, e);
        var n = 12 * (t.year() - e.year()) + (t.month() - e.month()),
          r = e.clone().add(n, "months");
        return (
          -(
            n +
            (t - r < 0
              ? (t - r) / (r - e.clone().add(n - 1, "months"))
              : (t - r) / (e.clone().add(n + 1, "months") - r))
          ) || 0
        );
      }

      function Xr() {
        return this.clone()
          .locale("en")
          .format("ddd MMM DD YYYY HH:mm:ss [GMT]ZZ");
      }

      function Qr(e) {
        if (!this.isValid()) return null;
        var t = !0 !== e,
          n = t ? this.clone().utc() : this;
        return n.year() < 0 || n.year() > 9999
          ? j(
              n,
              t
                ? "YYYYYY-MM-DD[T]HH:mm:ss.SSS[Z]"
                : "YYYYYY-MM-DD[T]HH:mm:ss.SSSZ"
            )
          : Y(Date.prototype.toISOString)
          ? t
            ? this.toDate().toISOString()
            : new Date(this.valueOf() + 60 * this.utcOffset() * 1e3)
                .toISOString()
                .replace("Z", j(n, "Z"))
          : j(
              n,
              t ? "YYYY-MM-DD[T]HH:mm:ss.SSS[Z]" : "YYYY-MM-DD[T]HH:mm:ss.SSSZ"
            );
      }

      function es() {
        if (!this.isValid()) return "moment.invalid(/* " + this._i + " */)";
        var e,
          t,
          n,
          r,
          s = "moment",
          i = "";
        return (
          this.isLocal() ||
            ((s = 0 === this.utcOffset() ? "moment.utc" : "moment.parseZone"),
            (i = "Z")),
          (e = "[" + s + '("]'),
          (t = 0 <= this.year() && this.year() <= 9999 ? "YYYY" : "YYYYYY"),
          (n = "-MM-DD[T]HH:mm:ss.SSS"),
          (r = i + '[")]'),
          this.format(e + t + n + r)
        );
      }

      function ts(e) {
        e || (e = this.isUtc() ? r.defaultFormatUtc : r.defaultFormat);
        var t = j(this, e);
        return this.localeData().postformat(t);
      }

      function ns(e, t) {
        return this.isValid() && ((b(e) && e.isValid()) || Kn(e).isValid())
          ? Tr({
              to: this,
              from: e,
            })
              .locale(this.locale())
              .humanize(!t)
          : this.localeData().invalidDate();
      }

      function rs(e) {
        return this.from(Kn(), e);
      }

      function ss(e, t) {
        return this.isValid() && ((b(e) && e.isValid()) || Kn(e).isValid())
          ? Tr({
              from: this,
              to: e,
            })
              .locale(this.locale())
              .humanize(!t)
          : this.localeData().invalidDate();
      }

      function is(e) {
        return this.to(Kn(), e);
      }

      function os(e) {
        var t;
        return void 0 === e
          ? this._locale._abbr
          : (null != (t = vn(e)) && (this._locale = t), this);
      }
      (r.defaultFormat = "YYYY-MM-DDTHH:mm:ssZ"),
        (r.defaultFormatUtc = "YYYY-MM-DDTHH:mm:ss[Z]");
      var as = M(
        "moment().lang() is deprecated. Instead, use moment().localeData() to get the language configuration. Use moment().locale() to change languages.",
        function (e) {
          return void 0 === e ? this.localeData() : this.locale(e);
        }
      );

      function ls() {
        return this._locale;
      }
      var us = 1e3,
        cs = 60 * us,
        ds = 60 * cs,
        hs = 3506328 * ds;

      function fs(e, t) {
        return ((e % t) + t) % t;
      }

      function ms(e, t, n) {
        return e < 100 && e >= 0
          ? new Date(e + 400, t, n) - hs
          : new Date(e, t, n).valueOf();
      }

      function ps(e, t, n) {
        return e < 100 && e >= 0
          ? Date.UTC(e + 400, t, n) - hs
          : Date.UTC(e, t, n);
      }

      function gs(e) {
        var t, n;
        if (void 0 === (e = re(e)) || "millisecond" === e || !this.isValid())
          return this;
        switch (((n = this._isUTC ? ps : ms), e)) {
          case "year":
            t = n(this.year(), 0, 1);
            break;
          case "quarter":
            t = n(this.year(), this.month() - (this.month() % 3), 1);
            break;
          case "month":
            t = n(this.year(), this.month(), 1);
            break;
          case "week":
            t = n(this.year(), this.month(), this.date() - this.weekday());
            break;
          case "isoWeek":
            t = n(
              this.year(),
              this.month(),
              this.date() - (this.isoWeekday() - 1)
            );
            break;
          case "day":
          case "date":
            t = n(this.year(), this.month(), this.date());
            break;
          case "hour":
            (t = this._d.valueOf()),
              (t -= fs(t + (this._isUTC ? 0 : this.utcOffset() * cs), ds));
            break;
          case "minute":
            (t = this._d.valueOf()), (t -= fs(t, cs));
            break;
          case "second":
            (t = this._d.valueOf()), (t -= fs(t, us));
        }
        return this._d.setTime(t), r.updateOffset(this, !0), this;
      }

      function ys(e) {
        var t, n;
        if (void 0 === (e = re(e)) || "millisecond" === e || !this.isValid())
          return this;
        switch (((n = this._isUTC ? ps : ms), e)) {
          case "year":
            t = n(this.year() + 1, 0, 1) - 1;
            break;
          case "quarter":
            t = n(this.year(), this.month() - (this.month() % 3) + 3, 1) - 1;
            break;
          case "month":
            t = n(this.year(), this.month() + 1, 1) - 1;
            break;
          case "week":
            t =
              n(this.year(), this.month(), this.date() - this.weekday() + 7) -
              1;
            break;
          case "isoWeek":
            t =
              n(
                this.year(),
                this.month(),
                this.date() - (this.isoWeekday() - 1) + 7
              ) - 1;
            break;
          case "day":
          case "date":
            t = n(this.year(), this.month(), this.date() + 1) - 1;
            break;
          case "hour":
            (t = this._d.valueOf()),
              (t +=
                ds - fs(t + (this._isUTC ? 0 : this.utcOffset() * cs), ds) - 1);
            break;
          case "minute":
            (t = this._d.valueOf()), (t += cs - fs(t, cs) - 1);
            break;
          case "second":
            (t = this._d.valueOf()), (t += us - fs(t, us) - 1);
        }
        return this._d.setTime(t), r.updateOffset(this, !0), this;
      }

      function vs() {
        return this._d.valueOf() - 6e4 * (this._offset || 0);
      }

      function ws() {
        return Math.floor(this.valueOf() / 1e3);
      }

      function ks() {
        return new Date(this.valueOf());
      }

      function _s() {
        var e = this;
        return [
          e.year(),
          e.month(),
          e.date(),
          e.hour(),
          e.minute(),
          e.second(),
          e.millisecond(),
        ];
      }

      function xs() {
        var e = this;
        return {
          years: e.year(),
          months: e.month(),
          date: e.date(),
          hours: e.hours(),
          minutes: e.minutes(),
          seconds: e.seconds(),
          milliseconds: e.milliseconds(),
        };
      }

      function bs() {
        return this.isValid() ? this.toISOString() : null;
      }

      function Ss() {
        return y(this);
      }

      function Ms() {
        return f({}, g(this));
      }

      function $s() {
        return g(this).overflow;
      }

      function Ds() {
        return {
          input: this._i,
          format: this._f,
          locale: this._locale,
          isUTC: this._isUTC,
          strict: this._strict,
        };
      }

      function Ts(e, t) {
        var n,
          s,
          i,
          o = this._eras || vn("en")._eras;
        for (n = 0, s = o.length; n < s; ++n)
          switch (
            ("string" == typeof o[n].since &&
              ((i = r(o[n].since).startOf("day")), (o[n].since = i.valueOf())),
            typeof o[n].until)
          ) {
            case "undefined":
              o[n].until = 1 / 0;
              break;
            case "string":
              (i = r(o[n].until).startOf("day").valueOf()),
                (o[n].until = i.valueOf());
          }
        return o;
      }

      function Ys(e, t, n) {
        var r,
          s,
          i,
          o,
          a,
          l = this.eras();
        for (e = e.toUpperCase(), r = 0, s = l.length; r < s; ++r)
          if (
            ((i = l[r].name.toUpperCase()),
            (o = l[r].abbr.toUpperCase()),
            (a = l[r].narrow.toUpperCase()),
            n)
          )
            switch (t) {
              case "N":
              case "NN":
              case "NNN":
                if (o === e) return l[r];
                break;
              case "NNNN":
                if (i === e) return l[r];
                break;
              case "NNNNN":
                if (a === e) return l[r];
            }
          else if ([i, o, a].indexOf(e) >= 0) return l[r];
      }

      function Cs(e, t) {
        var n = e.since <= e.until ? 1 : -1;
        return void 0 === t
          ? r(e.since).year()
          : r(e.since).year() + (t - e.offset) * n;
      }

      function Os() {
        var e,
          t,
          n,
          r = this.localeData().eras();
        for (e = 0, t = r.length; e < t; ++e) {
          if (
            ((n = this.clone().startOf("day").valueOf()),
            r[e].since <= n && n <= r[e].until)
          )
            return r[e].name;
          if (r[e].until <= n && n <= r[e].since) return r[e].name;
        }
        return "";
      }

      function Ps() {
        var e,
          t,
          n,
          r = this.localeData().eras();
        for (e = 0, t = r.length; e < t; ++e) {
          if (
            ((n = this.clone().startOf("day").valueOf()),
            r[e].since <= n && n <= r[e].until)
          )
            return r[e].narrow;
          if (r[e].until <= n && n <= r[e].since) return r[e].narrow;
        }
        return "";
      }

      function As() {
        var e,
          t,
          n,
          r = this.localeData().eras();
        for (e = 0, t = r.length; e < t; ++e) {
          if (
            ((n = this.clone().startOf("day").valueOf()),
            r[e].since <= n && n <= r[e].until)
          )
            return r[e].abbr;
          if (r[e].until <= n && n <= r[e].since) return r[e].abbr;
        }
        return "";
      }

      function Ls() {
        var e,
          t,
          n,
          s,
          i = this.localeData().eras();
        for (e = 0, t = i.length; e < t; ++e)
          if (
            ((n = i[e].since <= i[e].until ? 1 : -1),
            (s = this.clone().startOf("day").valueOf()),
            (i[e].since <= s && s <= i[e].until) ||
              (i[e].until <= s && s <= i[e].since))
          )
            return (this.year() - r(i[e].since).year()) * n + i[e].offset;
        return this.year();
      }

      function Ns(e) {
        return (
          a(this, "_erasNameRegex") || Es.call(this),
          e ? this._erasNameRegex : this._erasRegex
        );
      }

      function Hs(e) {
        return (
          a(this, "_erasAbbrRegex") || Es.call(this),
          e ? this._erasAbbrRegex : this._erasRegex
        );
      }

      function Is(e) {
        return (
          a(this, "_erasNarrowRegex") || Es.call(this),
          e ? this._erasNarrowRegex : this._erasRegex
        );
      }

      function Ws(e, t) {
        return t.erasAbbrRegex(e);
      }

      function Rs(e, t) {
        return t.erasNameRegex(e);
      }

      function Fs(e, t) {
        return t.erasNarrowRegex(e);
      }

      function Gs(e, t) {
        return t._eraYearOrdinalRegex || Te;
      }

      function Es() {
        var e,
          t,
          n = [],
          r = [],
          s = [],
          i = [],
          o = this.eras();
        for (e = 0, t = o.length; e < t; ++e)
          r.push(Ie(o[e].name)),
            n.push(Ie(o[e].abbr)),
            s.push(Ie(o[e].narrow)),
            i.push(Ie(o[e].name)),
            i.push(Ie(o[e].abbr)),
            i.push(Ie(o[e].narrow));
        (this._erasRegex = new RegExp("^(" + i.join("|") + ")", "i")),
          (this._erasNameRegex = new RegExp("^(" + r.join("|") + ")", "i")),
          (this._erasAbbrRegex = new RegExp("^(" + n.join("|") + ")", "i")),
          (this._erasNarrowRegex = new RegExp("^(" + s.join("|") + ")", "i"));
      }

      function js(e, t) {
        F(0, [e, e.length], 0, t);
      }

      function Bs(e) {
        return Zs.call(
          this,
          e,
          this.week(),
          this.weekday(),
          this.localeData()._week.dow,
          this.localeData()._week.doy
        );
      }

      function zs(e) {
        return Zs.call(this, e, this.isoWeek(), this.isoWeekday(), 1, 4);
      }

      function Us() {
        return St(this.year(), 1, 4);
      }

      function Vs() {
        return St(this.isoWeekYear(), 1, 4);
      }

      function Js() {
        var e = this.localeData()._week;
        return St(this.year(), e.dow, e.doy);
      }

      function Ks() {
        var e = this.localeData()._week;
        return St(this.weekYear(), e.dow, e.doy);
      }

      function Zs(e, t, n, r, s) {
        var i;
        return null == e
          ? bt(this, r, s).year
          : (t > (i = St(e, r, s)) && (t = i), qs.call(this, e, t, n, r, s));
      }

      function qs(e, t, n, r, s) {
        var i = xt(e, t, n, r, s),
          o = kt(i.year, 0, i.dayOfYear);
        return (
          this.year(o.getUTCFullYear()),
          this.month(o.getUTCMonth()),
          this.date(o.getUTCDate()),
          this
        );
      }

      function Xs(e) {
        return null == e
          ? Math.ceil((this.month() + 1) / 3)
          : this.month(3 * (e - 1) + (this.month() % 3));
      }
      F("N", 0, 0, "eraAbbr"),
        F("NN", 0, 0, "eraAbbr"),
        F("NNN", 0, 0, "eraAbbr"),
        F("NNNN", 0, 0, "eraName"),
        F("NNNNN", 0, 0, "eraNarrow"),
        F("y", ["y", 1], "yo", "eraYear"),
        F("y", ["yy", 2], 0, "eraYear"),
        F("y", ["yyy", 3], 0, "eraYear"),
        F("y", ["yyyy", 4], 0, "eraYear"),
        Le("N", Ws),
        Le("NN", Ws),
        Le("NNN", Ws),
        Le("NNNN", Rs),
        Le("NNNNN", Fs),
        Re(["N", "NN", "NNN", "NNNN", "NNNNN"], function (e, t, n, r) {
          var s = n._locale.erasParse(e, r, n._strict);
          s ? (g(n).era = s) : (g(n).invalidEra = e);
        }),
        Le("y", Te),
        Le("yy", Te),
        Le("yyy", Te),
        Le("yyyy", Te),
        Le("yo", Gs),
        Re(["y", "yy", "yyy", "yyyy"], je),
        Re(["yo"], function (e, t, n, r) {
          var s;
          n._locale._eraYearOrdinalRegex &&
            (s = e.match(n._locale._eraYearOrdinalRegex)),
            n._locale.eraYearOrdinalParse
              ? (t[je] = n._locale.eraYearOrdinalParse(e, s))
              : (t[je] = parseInt(e, 10));
        }),
        F(0, ["gg", 2], 0, function () {
          return this.weekYear() % 100;
        }),
        F(0, ["GG", 2], 0, function () {
          return this.isoWeekYear() % 100;
        }),
        js("gggg", "weekYear"),
        js("ggggg", "weekYear"),
        js("GGGG", "isoWeekYear"),
        js("GGGGG", "isoWeekYear"),
        ne("weekYear", "gg"),
        ne("isoWeekYear", "GG"),
        oe("weekYear", 1),
        oe("isoWeekYear", 1),
        Le("G", Ye),
        Le("g", Ye),
        Le("GG", xe, ve),
        Le("gg", xe, ve),
        Le("GGGG", $e, ke),
        Le("gggg", $e, ke),
        Le("GGGGG", De, _e),
        Le("ggggg", De, _e),
        Fe(["gggg", "ggggg", "GGGG", "GGGGG"], function (e, t, n, r) {
          t[r.substr(0, 2)] = ce(e);
        }),
        Fe(["gg", "GG"], function (e, t, n, s) {
          t[s] = r.parseTwoDigitYear(e);
        }),
        F("Q", 0, "Qo", "quarter"),
        ne("quarter", "Q"),
        oe("quarter", 7),
        Le("Q", ye),
        Re("Q", function (e, t) {
          t[Be] = 3 * (ce(e) - 1);
        }),
        F("D", ["DD", 2], "Do", "date"),
        ne("date", "D"),
        oe("date", 9),
        Le("D", xe),
        Le("DD", xe, ve),
        Le("Do", function (e, t) {
          return e
            ? t._dayOfMonthOrdinalParse || t._ordinalParse
            : t._dayOfMonthOrdinalParseLenient;
        }),
        Re(["D", "DD"], ze),
        Re("Do", function (e, t) {
          t[ze] = ce(e.match(xe)[0]);
        });
      var Qs = de("Date", !0);

      function ei(e) {
        var t =
          Math.round(
            (this.clone().startOf("day") - this.clone().startOf("year")) / 864e5
          ) + 1;
        return null == e ? t : this.add(e - t, "d");
      }
      F("DDD", ["DDDD", 3], "DDDo", "dayOfYear"),
        ne("dayOfYear", "DDD"),
        oe("dayOfYear", 4),
        Le("DDD", Me),
        Le("DDDD", we),
        Re(["DDD", "DDDD"], function (e, t, n) {
          n._dayOfYear = ce(e);
        }),
        F("m", ["mm", 2], 0, "minute"),
        ne("minute", "m"),
        oe("minute", 14),
        Le("m", xe),
        Le("mm", xe, ve),
        Re(["m", "mm"], Ve);
      var ti = de("Minutes", !1);
      F("s", ["ss", 2], 0, "second"),
        ne("second", "s"),
        oe("second", 15),
        Le("s", xe),
        Le("ss", xe, ve),
        Re(["s", "ss"], Je);
      var ni,
        ri,
        si = de("Seconds", !1);
      for (
        F("S", 0, 0, function () {
          return ~~(this.millisecond() / 100);
        }),
          F(0, ["SS", 2], 0, function () {
            return ~~(this.millisecond() / 10);
          }),
          F(0, ["SSS", 3], 0, "millisecond"),
          F(0, ["SSSS", 4], 0, function () {
            return 10 * this.millisecond();
          }),
          F(0, ["SSSSS", 5], 0, function () {
            return 100 * this.millisecond();
          }),
          F(0, ["SSSSSS", 6], 0, function () {
            return 1e3 * this.millisecond();
          }),
          F(0, ["SSSSSSS", 7], 0, function () {
            return 1e4 * this.millisecond();
          }),
          F(0, ["SSSSSSSS", 8], 0, function () {
            return 1e5 * this.millisecond();
          }),
          F(0, ["SSSSSSSSS", 9], 0, function () {
            return 1e6 * this.millisecond();
          }),
          ne("millisecond", "ms"),
          oe("millisecond", 16),
          Le("S", Me, ye),
          Le("SS", Me, ve),
          Le("SSS", Me, we),
          ni = "SSSS";
        ni.length <= 9;
        ni += "S"
      )
        Le(ni, Te);

      function ii(e, t) {
        t[Ke] = ce(1e3 * ("0." + e));
      }
      for (ni = "S"; ni.length <= 9; ni += "S") Re(ni, ii);

      function oi() {
        return this._isUTC ? "UTC" : "";
      }

      function ai() {
        return this._isUTC ? "Coordinated Universal Time" : "";
      }
      (ri = de("Milliseconds", !1)),
        F("z", 0, 0, "zoneAbbr"),
        F("zz", 0, 0, "zoneName");
      var li = x.prototype;

      function ui(e) {
        return Kn(1e3 * e);
      }

      function ci() {
        return Kn.apply(null, arguments).parseZone();
      }

      function di(e) {
        return e;
      }
      (li.add = Lr),
        (li.calendar = Er),
        (li.clone = jr),
        (li.diff = Zr),
        (li.endOf = ys),
        (li.format = ts),
        (li.from = ns),
        (li.fromNow = rs),
        (li.to = ss),
        (li.toNow = is),
        (li.get = me),
        (li.invalidAt = $s),
        (li.isAfter = Br),
        (li.isBefore = zr),
        (li.isBetween = Ur),
        (li.isSame = Vr),
        (li.isSameOrAfter = Jr),
        (li.isSameOrBefore = Kr),
        (li.isValid = Ss),
        (li.lang = as),
        (li.locale = os),
        (li.localeData = ls),
        (li.max = qn),
        (li.min = Zn),
        (li.parsingFlags = Ms),
        (li.set = pe),
        (li.startOf = gs),
        (li.subtract = Nr),
        (li.toArray = _s),
        (li.toObject = xs),
        (li.toDate = ks),
        (li.toISOString = Qr),
        (li.inspect = es),
        "undefined" != typeof Symbol &&
          null != Symbol.for &&
          (li[Symbol.for("nodejs.util.inspect.custom")] = function () {
            return "Moment<" + this.format() + ">";
          }),
        (li.toJSON = bs),
        (li.toString = Xr),
        (li.unix = ws),
        (li.valueOf = vs),
        (li.creationData = Ds),
        (li.eraName = Os),
        (li.eraNarrow = Ps),
        (li.eraAbbr = As),
        (li.eraYear = Ls),
        (li.year = gt),
        (li.isLeapYear = yt),
        (li.weekYear = Bs),
        (li.isoWeekYear = zs),
        (li.quarter = li.quarters = Xs),
        (li.month = ct),
        (li.daysInMonth = dt),
        (li.week = li.weeks = Yt),
        (li.isoWeek = li.isoWeeks = Ct),
        (li.weeksInYear = Js),
        (li.weeksInWeekYear = Ks),
        (li.isoWeeksInYear = Us),
        (li.isoWeeksInISOWeekYear = Vs),
        (li.date = Qs),
        (li.day = li.days = zt),
        (li.weekday = Ut),
        (li.isoWeekday = Vt),
        (li.dayOfYear = ei),
        (li.hour = li.hours = sn),
        (li.minute = li.minutes = ti),
        (li.second = li.seconds = si),
        (li.millisecond = li.milliseconds = ri),
        (li.utcOffset = pr),
        (li.utc = yr),
        (li.local = vr),
        (li.parseZone = wr),
        (li.hasAlignedHourOffset = kr),
        (li.isDST = _r),
        (li.isLocal = br),
        (li.isUtcOffset = Sr),
        (li.isUtc = Mr),
        (li.isUTC = Mr),
        (li.zoneAbbr = oi),
        (li.zoneName = ai),
        (li.dates = M("dates accessor is deprecated. Use date instead.", Qs)),
        (li.months = M("months accessor is deprecated. Use month instead", ct)),
        (li.years = M("years accessor is deprecated. Use year instead", gt)),
        (li.zone = M(
          "moment().zone is deprecated, use moment().utcOffset instead. http://momentjs.com/guides/#/warnings/zone/",
          gr
        )),
        (li.isDSTShifted = M(
          "isDSTShifted is deprecated. See http://momentjs.com/guides/#/warnings/dst-shifted/ for more information",
          xr
        ));
      var hi = P.prototype;

      function fi(e, t, n, r) {
        var s = vn(),
          i = m().set(r, t);
        return s[n](i, e);
      }

      function mi(e, t, n) {
        if ((c(e) && ((t = e), (e = void 0)), (e = e || ""), null != t))
          return fi(e, t, n, "month");
        var r,
          s = [];
        for (r = 0; r < 12; r++) s[r] = fi(e, r, n, "month");
        return s;
      }

      function pi(e, t, n, r) {
        "boolean" == typeof e
          ? (c(t) && ((n = t), (t = void 0)), (t = t || ""))
          : ((n = t = e),
            (e = !1),
            c(t) && ((n = t), (t = void 0)),
            (t = t || ""));
        var s,
          i = vn(),
          o = e ? i._week.dow : 0,
          a = [];
        if (null != n) return fi(t, (n + o) % 7, r, "day");
        for (s = 0; s < 7; s++) a[s] = fi(t, (s + o) % 7, r, "day");
        return a;
      }

      function gi(e, t) {
        return mi(e, t, "months");
      }

      function yi(e, t) {
        return mi(e, t, "monthsShort");
      }

      function vi(e, t, n) {
        return pi(e, t, n, "weekdays");
      }

      function wi(e, t, n) {
        return pi(e, t, n, "weekdaysShort");
      }

      function ki(e, t, n) {
        return pi(e, t, n, "weekdaysMin");
      }
      (hi.calendar = L),
        (hi.longDateFormat = U),
        (hi.invalidDate = J),
        (hi.ordinal = q),
        (hi.preparse = di),
        (hi.postformat = di),
        (hi.relativeTime = Q),
        (hi.pastFuture = ee),
        (hi.set = C),
        (hi.eras = Ts),
        (hi.erasParse = Ys),
        (hi.erasConvertYear = Cs),
        (hi.erasAbbrRegex = Hs),
        (hi.erasNameRegex = Ns),
        (hi.erasNarrowRegex = Is),
        (hi.months = it),
        (hi.monthsShort = ot),
        (hi.monthsParse = lt),
        (hi.monthsRegex = ft),
        (hi.monthsShortRegex = ht),
        (hi.week = Mt),
        (hi.firstDayOfYear = Tt),
        (hi.firstDayOfWeek = Dt),
        (hi.weekdays = Ft),
        (hi.weekdaysMin = Et),
        (hi.weekdaysShort = Gt),
        (hi.weekdaysParse = Bt),
        (hi.weekdaysRegex = Jt),
        (hi.weekdaysShortRegex = Kt),
        (hi.weekdaysMinRegex = Zt),
        (hi.isPM = nn),
        (hi.meridiem = on),
        pn("en", {
          eras: [
            {
              since: "0001-01-01",
              until: 1 / 0,
              offset: 1,
              name: "Anno Domini",
              narrow: "AD",
              abbr: "AD",
            },
            {
              since: "0000-12-31",
              until: -1 / 0,
              offset: 1,
              name: "Before Christ",
              narrow: "BC",
              abbr: "BC",
            },
          ],
          dayOfMonthOrdinalParse: /\d{1,2}(th|st|nd|rd)/,
          ordinal: function (e) {
            var t = e % 10;
            return (
              e +
              (1 === ce((e % 100) / 10)
                ? "th"
                : 1 === t
                ? "st"
                : 2 === t
                ? "nd"
                : 3 === t
                ? "rd"
                : "th")
            );
          },
        }),
        (r.lang = M(
          "moment.lang is deprecated. Use moment.locale instead.",
          pn
        )),
        (r.langData = M(
          "moment.langData is deprecated. Use moment.localeData instead.",
          vn
        ));
      var _i = Math.abs;

      function xi() {
        var e = this._data;
        return (
          (this._milliseconds = _i(this._milliseconds)),
          (this._days = _i(this._days)),
          (this._months = _i(this._months)),
          (e.milliseconds = _i(e.milliseconds)),
          (e.seconds = _i(e.seconds)),
          (e.minutes = _i(e.minutes)),
          (e.hours = _i(e.hours)),
          (e.months = _i(e.months)),
          (e.years = _i(e.years)),
          this
        );
      }

      function bi(e, t, n, r) {
        var s = Tr(t, n);
        return (
          (e._milliseconds += r * s._milliseconds),
          (e._days += r * s._days),
          (e._months += r * s._months),
          e._bubble()
        );
      }

      function Si(e, t) {
        return bi(this, e, t, 1);
      }

      function Mi(e, t) {
        return bi(this, e, t, -1);
      }

      function $i(e) {
        return e < 0 ? Math.floor(e) : Math.ceil(e);
      }

      function Di() {
        var e,
          t,
          n,
          r,
          s,
          i = this._milliseconds,
          o = this._days,
          a = this._months,
          l = this._data;
        return (
          (i >= 0 && o >= 0 && a >= 0) ||
            (i <= 0 && o <= 0 && a <= 0) ||
            ((i += 864e5 * $i(Yi(a) + o)), (o = 0), (a = 0)),
          (l.milliseconds = i % 1e3),
          (e = ue(i / 1e3)),
          (l.seconds = e % 60),
          (t = ue(e / 60)),
          (l.minutes = t % 60),
          (n = ue(t / 60)),
          (l.hours = n % 24),
          (o += ue(n / 24)),
          (a += s = ue(Ti(o))),
          (o -= $i(Yi(s))),
          (r = ue(a / 12)),
          (a %= 12),
          (l.days = o),
          (l.months = a),
          (l.years = r),
          this
        );
      }

      function Ti(e) {
        return (4800 * e) / 146097;
      }

      function Yi(e) {
        return (146097 * e) / 4800;
      }

      function Ci(e) {
        if (!this.isValid()) return NaN;
        var t,
          n,
          r = this._milliseconds;
        if ("month" === (e = re(e)) || "quarter" === e || "year" === e)
          switch (
            ((t = this._days + r / 864e5), (n = this._months + Ti(t)), e)
          ) {
            case "month":
              return n;
            case "quarter":
              return n / 3;
            case "year":
              return n / 12;
          }
        else
          switch (((t = this._days + Math.round(Yi(this._months))), e)) {
            case "week":
              return t / 7 + r / 6048e5;
            case "day":
              return t + r / 864e5;
            case "hour":
              return 24 * t + r / 36e5;
            case "minute":
              return 1440 * t + r / 6e4;
            case "second":
              return 86400 * t + r / 1e3;
            case "millisecond":
              return Math.floor(864e5 * t) + r;
            default:
              throw new Error("Unknown unit " + e);
          }
      }

      function Oi() {
        return this.isValid()
          ? this._milliseconds +
              864e5 * this._days +
              (this._months % 12) * 2592e6 +
              31536e6 * ce(this._months / 12)
          : NaN;
      }

      function Pi(e) {
        return function () {
          return this.as(e);
        };
      }
      var Ai = Pi("ms"),
        Li = Pi("s"),
        Ni = Pi("m"),
        Hi = Pi("h"),
        Ii = Pi("d"),
        Wi = Pi("w"),
        Ri = Pi("M"),
        Fi = Pi("Q"),
        Gi = Pi("y");

      function Ei() {
        return Tr(this);
      }

      function ji(e) {
        return (e = re(e)), this.isValid() ? this[e + "s"]() : NaN;
      }

      function Bi(e) {
        return function () {
          return this.isValid() ? this._data[e] : NaN;
        };
      }
      var zi = Bi("milliseconds"),
        Ui = Bi("seconds"),
        Vi = Bi("minutes"),
        Ji = Bi("hours"),
        Ki = Bi("days"),
        Zi = Bi("months"),
        qi = Bi("years");

      function Xi() {
        return ue(this.days() / 7);
      }
      var Qi = Math.round,
        eo = {
          ss: 44,
          s: 45,
          m: 45,
          h: 22,
          d: 26,
          w: null,
          M: 11,
        };

      function to(e, t, n, r, s) {
        return s.relativeTime(t || 1, !!n, e, r);
      }

      function no(e, t, n, r) {
        var s = Tr(e).abs(),
          i = Qi(s.as("s")),
          o = Qi(s.as("m")),
          a = Qi(s.as("h")),
          l = Qi(s.as("d")),
          u = Qi(s.as("M")),
          c = Qi(s.as("w")),
          d = Qi(s.as("y")),
          h =
            (i <= n.ss && ["s", i]) ||
            (i < n.s && ["ss", i]) ||
            (o <= 1 && ["m"]) ||
            (o < n.m && ["mm", o]) ||
            (a <= 1 && ["h"]) ||
            (a < n.h && ["hh", a]) ||
            (l <= 1 && ["d"]) ||
            (l < n.d && ["dd", l]);
        return (
          null != n.w && (h = h || (c <= 1 && ["w"]) || (c < n.w && ["ww", c])),
          ((h = h ||
            (u <= 1 && ["M"]) ||
            (u < n.M && ["MM", u]) ||
            (d <= 1 && ["y"]) || ["yy", d])[2] = t),
          (h[3] = +e > 0),
          (h[4] = r),
          to.apply(null, h)
        );
      }

      function ro(e) {
        return void 0 === e ? Qi : "function" == typeof e && ((Qi = e), !0);
      }

      function so(e, t) {
        return (
          void 0 !== eo[e] &&
          (void 0 === t
            ? eo[e]
            : ((eo[e] = t), "s" === e && (eo.ss = t - 1), !0))
        );
      }

      function io(e, t) {
        if (!this.isValid()) return this.localeData().invalidDate();
        var n,
          r,
          s = !1,
          i = eo;
        return (
          "object" == typeof e && ((t = e), (e = !1)),
          "boolean" == typeof e && (s = e),
          "object" == typeof t &&
            ((i = Object.assign({}, eo, t)),
            null != t.s && null == t.ss && (i.ss = t.s - 1)),
          (r = no(this, !s, i, (n = this.localeData()))),
          s && (r = n.pastFuture(+this, r)),
          n.postformat(r)
        );
      }
      var oo = Math.abs;

      function ao(e) {
        return (e > 0) - (e < 0) || +e;
      }

      function lo() {
        if (!this.isValid()) return this.localeData().invalidDate();
        var e,
          t,
          n,
          r,
          s,
          i,
          o,
          a,
          l = oo(this._milliseconds) / 1e3,
          u = oo(this._days),
          c = oo(this._months),
          d = this.asSeconds();
        return d
          ? ((e = ue(l / 60)),
            (t = ue(e / 60)),
            (l %= 60),
            (e %= 60),
            (n = ue(c / 12)),
            (c %= 12),
            (r = l ? l.toFixed(3).replace(/\.?0+$/, "") : ""),
            (s = d < 0 ? "-" : ""),
            (i = ao(this._months) !== ao(d) ? "-" : ""),
            (o = ao(this._days) !== ao(d) ? "-" : ""),
            (a = ao(this._milliseconds) !== ao(d) ? "-" : ""),
            s +
              "P" +
              (n ? i + n + "Y" : "") +
              (c ? i + c + "M" : "") +
              (u ? o + u + "D" : "") +
              (t || e || l ? "T" : "") +
              (t ? a + t + "H" : "") +
              (e ? a + e + "M" : "") +
              (l ? a + r + "S" : ""))
          : "P0D";
      }
      var uo = or.prototype;
      return (
        (uo.isValid = sr),
        (uo.abs = xi),
        (uo.add = Si),
        (uo.subtract = Mi),
        (uo.as = Ci),
        (uo.asMilliseconds = Ai),
        (uo.asSeconds = Li),
        (uo.asMinutes = Ni),
        (uo.asHours = Hi),
        (uo.asDays = Ii),
        (uo.asWeeks = Wi),
        (uo.asMonths = Ri),
        (uo.asQuarters = Fi),
        (uo.asYears = Gi),
        (uo.valueOf = Oi),
        (uo._bubble = Di),
        (uo.clone = Ei),
        (uo.get = ji),
        (uo.milliseconds = zi),
        (uo.seconds = Ui),
        (uo.minutes = Vi),
        (uo.hours = Ji),
        (uo.days = Ki),
        (uo.weeks = Xi),
        (uo.months = Zi),
        (uo.years = qi),
        (uo.humanize = io),
        (uo.toISOString = lo),
        (uo.toString = lo),
        (uo.toJSON = lo),
        (uo.locale = os),
        (uo.localeData = ls),
        (uo.toIsoString = M(
          "toIsoString() is deprecated. Please use toISOString() instead (notice the capitals)",
          lo
        )),
        (uo.lang = as),
        F("X", 0, 0, "unix"),
        F("x", 0, 0, "valueOf"),
        Le("x", Ye),
        Le("X", Pe),
        Re("X", function (e, t, n) {
          n._d = new Date(1e3 * parseFloat(e));
        }),
        Re("x", function (e, t, n) {
          n._d = new Date(ce(e));
        }),
        //! moment.js
        (r.version = "2.29.1"),
        s(Kn),
        (r.fn = li),
        (r.min = Qn),
        (r.max = er),
        (r.now = tr),
        (r.utc = m),
        (r.unix = ui),
        (r.months = gi),
        (r.isDate = d),
        (r.locale = pn),
        (r.invalid = v),
        (r.duration = Tr),
        (r.isMoment = b),
        (r.weekdays = vi),
        (r.parseZone = ci),
        (r.localeData = vn),
        (r.isDuration = ar),
        (r.monthsShort = yi),
        (r.weekdaysMin = ki),
        (r.defineLocale = gn),
        (r.updateLocale = yn),
        (r.locales = wn),
        (r.weekdaysShort = wi),
        (r.normalizeUnits = re),
        (r.relativeTimeRounding = ro),
        (r.relativeTimeThreshold = so),
        (r.calendarFormat = Gr),
        (r.prototype = li),
        (r.HTML5_FMT = {
          DATETIME_LOCAL: "YYYY-MM-DDTHH:mm",
          DATETIME_LOCAL_SECONDS: "YYYY-MM-DDTHH:mm:ss",
          DATETIME_LOCAL_MS: "YYYY-MM-DDTHH:mm:ss.SSS",
          DATE: "YYYY-MM-DD",
          TIME: "HH:mm",
          TIME_SECONDS: "HH:mm:ss",
          TIME_MS: "HH:mm:ss.SSS",
          WEEK: "GGGG-[W]WW",
          MONTH: "YYYY-MM",
        }),
        r
      );
    })();
  });
  const Cn = ue(
      songs.map(song => song.answer)
    ),
    On = {
      subscribe: ue(
        songs,
        Pn
      ).subscribe,
    };
  var Pn;
  const { document: An, window: Ln } = X;

  function Nn(e) {
    let t, n;
    return (
      (t = new Lt({
        props: {
          hasFrame: e[10].hasFrame,
          title: e[10].title,
          $$slots: {
            default: [Fn],
          },
          $$scope: {
            ctx: e,
          },
        },
      })),
      t.$on("close", e[20]),
      {
        c() {
          Q(t.$$.fragment);
        },
        m(e, r) {
          ee(t, e, r), (n = !0);
        },
        p(e, n) {
          const r = {};
          1024 & n[0] && (r.hasFrame = e[10].hasFrame),
            1024 & n[0] && (r.title = e[10].title),
            (1392 & n[0]) | (8 & n[1]) &&
              (r.$$scope = {
                dirty: n,
                ctx: e,
              }),
            t.$set(r);
        },
        i(e) {
          n || (Z(t.$$.fragment, e), (n = !0));
        },
        o(e) {
          q(t.$$.fragment, e), (n = !1);
        },
        d(e) {
          te(t, e);
        },
      }
    );
  }

  function Hn(t) {
    let n, r;
    return (
      (n = new vn({})),
      n.$on("close", t[19]),
      {
        c() {
          Q(n.$$.fragment);
        },
        m(e, t) {
          ee(n, e, t), (r = !0);
        },
        p: e,
        i(e) {
          r || (Z(n.$$.fragment, e), (r = !0));
        },
        o(e) {
          q(n.$$.fragment, e), (r = !1);
        },
        d(e) {
          te(n, e);
        },
      }
    );
  }

  function In(e) {
    let t, n;
    return (
      (t = new Tn({
        props: {
          userStats: e[4],
          config: Vt,
          isPrime: e[8].isPrime,
          daysSince: e[11],
          todaysScore: e[6].length,
          guessRef: e[5].gotCorrect ? e[6].length + 1 : 0,
          hasFinished: e[5].hasFinished,
        },
      })),
      {
        c() {
          Q(t.$$.fragment);
        },
        m(e, r) {
          ee(t, e, r), (n = !0);
        },
        p(e, n) {
          const r = {};
          16 & n[0] && (r.userStats = e[4]),
            256 & n[0] && (r.isPrime = e[8].isPrime),
            64 & n[0] && (r.todaysScore = e[6].length),
            96 & n[0] && (r.guessRef = e[5].gotCorrect ? e[6].length + 1 : 0),
            32 & n[0] && (r.hasFinished = e[5].hasFinished),
            t.$set(r);
        },
        i(e) {
          n || (Z(t.$$.fragment, e), (n = !0));
        },
        o(e) {
          q(t.$$.fragment, e), (n = !1);
        },
        d(e) {
          te(t, e);
        },
      }
    );
  }

  function Wn(t) {
    let n, r;
    return (
      (n = new Ut({})),
      {
        c() {
          Q(n.$$.fragment);
        },
        m(e, t) {
          ee(n, e, t), (r = !0);
        },
        p: e,
        i(e) {
          r || (Z(n.$$.fragment, e), (r = !0));
        },
        o(e) {
          q(n.$$.fragment, e), (r = !1);
        },
        d(e) {
          te(n, e);
        },
      }
    );
  }

  function Rn(t) {
    let n, r;
    return (
      (n = new Ht({})),
      {
        c() {
          Q(n.$$.fragment);
        },
        m(e, t) {
          ee(n, e, t), (r = !0);
        },
        p: e,
        i(e) {
          r || (Z(n.$$.fragment, e), (r = !0));
        },
        o(e) {
          q(n.$$.fragment, e), (r = !1);
        },
        d(e) {
          te(n, e);
        },
      }
    );
  }

  function Fn(e) {
    let t, n, r, s;
    const i = [Rn, Wn, In, Hn],
      o = [];

    function a(e, t) {
      return "info" == e[10].name
        ? 0
        : "donate" == e[10].name
        ? 1
        : "results" == e[10].name
        ? 2
        : "help" == e[10].name
        ? 3
        : -1;
    }
    return (
      ~(t = a(e)) && (n = o[t] = i[t](e)),
      {
        c() {
          n && n.c(), (r = b());
        },
        m(e, n) {
          ~t && o[t].m(e, n), g(e, r, n), (s = !0);
        },
        p(e, s) {
          let l = t;
          (t = a(e)),
            t === l
              ? ~t && o[t].p(e, s)
              : (n &&
                  (J(),
                  q(o[l], 1, 1, () => {
                    o[l] = null;
                  }),
                  K()),
                ~t
                  ? ((n = o[t]),
                    n ? n.p(e, s) : ((n = o[t] = i[t](e)), n.c()),
                    Z(n, 1),
                    n.m(r.parentNode, r))
                  : (n = null));
        },
        i(e) {
          s || (Z(n), (s = !0));
        },
        o(e) {
          q(n), (s = !1);
        },
        d(e) {
          ~t && o[t].d(e), e && y(r);
        },
      }
    );
  }

  function Gn(e) {
    let t, n, r;

    function s(t) {
      e[23](t);
    }
    let i = {
      isPrime: e[8].isPrime,
      config: Vt,
      allOptions: e[9],
      currentAttempt: e[6].length + 1,
    };
    return (
      void 0 !== e[7] && (i.guessInput = e[7]),
      (t = new Yt({
        props: i,
      })),
      e[22](t),
      H.push(() =>
        (function (e, t, n) {
          const r = e.$$.props[t];
          void 0 !== r && ((e.$$.bound[r] = n), n(e.$$.ctx[r]));
        })(t, "guessInput", s)
      ),
      t.$on("guess", e[15]),
      {
        c() {
          Q(t.$$.fragment);
        },
        m(e, n) {
          ee(t, e, n), (r = !0);
        },
        p(e, r) {
          const s = {};
          var i;
          256 & r[0] && (s.isPrime = e[8].isPrime),
            512 & r[0] && (s.allOptions = e[9]),
            64 & r[0] && (s.currentAttempt = e[6].length + 1),
            !n &&
              128 & r[0] &&
              ((n = !0),
              (s.guessInput = e[7]),
              (i = () => (n = !1)),
              W.push(i)),
            t.$set(s);
        },
        i(e) {
          r || (Z(t.$$.fragment, e), (r = !0));
        },
        o(e) {
          q(t.$$.fragment, e), (r = !1);
        },
        d(n) {
          e[22](null), te(t, n);
        },
      }
    );
  }

  function En(e) {
    let t, n, s, i, o, a, l, u, c, d, h, f, m, v, k, _, b, $, D, Y, C, O, P, A;
    G(e[18]),
      (l = new me({
        props: {
          properties: [HEARDLE_GOOGLE_ANALYTICS],
        },
      }));
    let L = e[10].isActive && Nn(e);
    (f = new xe({})),
      f.$on("modal", e[16]),
      (_ = new Ie({
        props: {
          userGuesses: e[6],
          maxAttempts: Vt.maxAttempts,
          currentHeardle: e[2],
          todaysGame: e[5],
        },
      })),
      ($ = new mn({
        props: {
          config: Vt,
          userGuesses: e[6],
          currentHeardle: e[2],
          hasFinished: e[5].hasFinished,
          gotCorrect: e[5].gotCorrect,
          isPrime: e[8].isPrime,
          guessRef: e[5].gotCorrect ? e[6].length : 0,
        },
      }));
    let N = {
      config: Vt,
      gameState: e[8],
      currentHeardle: e[2],
      trackDuration: e[2].duration,
      currentAttempt: e[6].length + 1,
    };
    //console.log(N); // show the game debug info
    (Y = new gt({
      props: N,
    })),
      e[21](Y),
      Y.$on("updateSong", e[13]),
      Y.$on("updatePlayerState", e[14]);
    let H = !e[5].hasFinished && e[8].gameIsActive && Gn(e);
    return {
      c() {
        (t = w("meta")),
          (n = w("link")),
          (s = w("link")),
          (i = w("link")),
          (o = w("link")),
          (a = x()),
          Q(l.$$.fragment),
          (u = x()),
          (c = w("main")),
          L && L.c(),
          (d = x()),
          (h = w("div")),
          Q(f.$$.fragment),
          (m = x()),
          (v = w("div")),
          (k = w("div")),
          Q(_.$$.fragment),
          (b = x()),
          Q($.$$.fragment),
          (D = x()),
          Q(Y.$$.fragment),
          (C = x()),
          H && H.c(),
          (An.title = HEARDLE_NAME),
          M(t, "name", "description"),
          M(
            t,
            "content",
            "Guess the "+HEARDLE_ARTIST+" song from the intro in as few tries as possible"
          ),
          M(n, "rel", "apple-touch-icon"),
          M(n, "sizes", "180x180"),
          M(n, "href", "/apple-touch-icon.png"),
          M(s, "rel", "icon"),
          M(s, "type", "image/png"),
          M(s, "sizes", "32x32"),
          M(s, "href", "/favicon-32x32.png"),
          M(i, "rel", "icon"),
          M(i, "type", "image/png"),
          M(i, "sizes", "16x16"),
          M(i, "href", "/favicon-16x16.png"),
          M(o, "rel", "manifest"),
          M(o, "href", "/site.webmanifest"),
          M(h, "class", "flex-none"),
          M(
            k,
            "class",
            "max-w-screen-sm w-full mx-auto h-full flex flex-col justify-between overflow-auto"
          ),
          M(v, "class", "w-full flex flex-col flex-grow relative"),
          M(
            c,
            "class",
            "bg-custom-bg text-custom-fg overflow-auto flex flex-col"
          ),
          T(c, "height", e[3] + "px");
      },
      m(r, y) {
        p(An.head, t),
          p(An.head, n),
          p(An.head, s),
          p(An.head, i),
          p(An.head, o),
          g(r, a, y),
          ee(l, r, y),
          g(r, u, y),
          g(r, c, y),
          L && L.m(c, null),
          p(c, d),
          p(c, h),
          ee(f, h, null),
          p(c, m),
          p(c, v),
          p(v, k),
          ee(_, k, null),
          p(k, b),
          ee($, k, null),
          p(c, D),
          ee(Y, c, null),
          p(c, C),
          H && H.m(c, null),
          (O = !0),
          P ||
            ((A = [S(Ln, "resize", e[17]), S(Ln, "resize", e[18])]), (P = !0));
      },
      p(e, t) {
        e[10].isActive
          ? L
            ? (L.p(e, t), 1024 & t[0] && Z(L, 1))
            : ((L = Nn(e)), L.c(), Z(L, 1), L.m(c, d))
          : L &&
            (J(),
            q(L, 1, 1, () => {
              L = null;
            }),
            K());
        const n = {};
        64 & t[0] && (n.userGuesses = e[6]),
          4 & t[0] && (n.currentHeardle = e[2]),
          32 & t[0] && (n.todaysGame = e[5]),
          _.$set(n);
        const r = {};
        64 & t[0] && (r.userGuesses = e[6]),
          4 & t[0] && (r.currentHeardle = e[2]),
          32 & t[0] && (r.hasFinished = e[5].hasFinished),
          32 & t[0] && (r.gotCorrect = e[5].gotCorrect),
          256 & t[0] && (r.isPrime = e[8].isPrime),
          96 & t[0] && (r.guessRef = e[5].gotCorrect ? e[6].length : 0),
          $.$set(r);
        const s = {};
        256 & t[0] && (s.gameState = e[8]),
          4 & t[0] && (s.currentHeardle = e[2]),
          4 & t[0] && (s.trackDuration = e[2].duration),
          64 & t[0] && (s.currentAttempt = e[6].length + 1),
          Y.$set(s),
          !e[5].hasFinished && e[8].gameIsActive
            ? H
              ? (H.p(e, t), 288 & t[0] && Z(H, 1))
              : ((H = Gn(e)), H.c(), Z(H, 1), H.m(c, null))
            : H &&
              (J(),
              q(H, 1, 1, () => {
                H = null;
              }),
              K()),
          (!O || 8 & t[0]) && T(c, "height", e[3] + "px");
      },
      i(e) {
        O ||
          (Z(l.$$.fragment, e),
          Z(L),
          Z(f.$$.fragment, e),
          Z(_.$$.fragment, e),
          Z($.$$.fragment, e),
          Z(Y.$$.fragment, e),
          Z(H),
          (O = !0));
      },
      o(e) {
        q(l.$$.fragment, e),
          q(L),
          q(f.$$.fragment, e),
          q(_.$$.fragment, e),
          q($.$$.fragment, e),
          q(Y.$$.fragment, e),
          q(H),
          (O = !1);
      },
      d(d) {
        y(t),
          y(n),
          y(s),
          y(i),
          y(o),
          d && y(a),
          te(l, d),
          d && y(u),
          d && y(c),
          L && L.d(),
          te(f),
          te(_),
          te($),
          e[21](null),
          te(Y),
          H && H.d(),
          (P = !1),
          r(A);
      },
    };
  }

  function jn(e, t, n) {
    let r, s, i, o;
    u(e, Cn, (e) => n(26, (r = e))), u(e, On, (e) => n(27, (s = e)));
    let a = x(Vt.startDate),
      l = {
        url: s[a].url,
        correctAnswer: s[a].answer,
        id: a,
        guessList: [],
        hasFinished: !1,
        hasStarted: !1,
      };
    // console.log("a", l);
    var c, d;
    void 0 !== document.hidden
      ? ((c = "hidden"), (d = "visibilitychange"))
      : void 0 !== document.msHidden
      ? ((c = "msHidden"), (d = "msvisibilitychange"))
      : void 0 !== document.webkitHidden &&
        ((c = "webkitHidden"), (d = "webkitvisibilitychange")),
      void 0 === document.addEventListener ||
        void 0 === c ||
        document.addEventListener(
          d,
          function () {
            document[c] || a === x(Vt.startDate) || location.reload(!0);
          },
          !1
        );
    let h,
      f,
      m = 0;

    function p() {
      n(3, (m = window.innerHeight));
    }
    P(() => {
      p();
    });
    null == localStorage.getItem("userStats")
      ? ((h = []), localStorage.setItem("userStats", JSON.stringify(h)))
      : (h = JSON.parse(localStorage.getItem("userStats"))),
      (f = h.find((e) => e.id === l.id)),
      void 0 === f &&
        ((f = l),
        h.push(f),
        localStorage.setItem("userStats", JSON.stringify(h)));
    let g,
      y,
      v = f.guessList,
      w = {
        gameIsActive: !1,
        musicIsPlaying: !1,
        playerIsReady: !1,
        isPrime: a >= 7,
      };
    let k = {
      isActive: !1,
      hasFrame: !0,
      title: "",
      name: "",
    };

    function _(e, t, r) {
      n(10, (k.isActive = !0), k),
        n(10, (k.name = e), k),
        n(10, (k.title = t), k),
        n(10, (k.hasFrame = r), k);
    }

    function x(e) {
      var t = Yn(e, "YYYY-MM-DD");
      return Yn().diff(t, "days");
    }
    null == localStorage.getItem("firstTime") &&
      (_("help", "how to play"), localStorage.setItem("firstTime", "false"));
    return [
      i,
      o,
      l,
      m,
      h,
      f,
      v,
      g,
      w,
      y,
      k,
      a,
      p,
      function (e) {
        let t = e.detail.currentSong;
        // console.log("current song", l);
        n(2, (l.artist = l.correctAnswer.split(" - ")[1]), l),
          n(2, (l.title = l.correctAnswer.split(" - ")[0]), l),
          n(2, (l.img = t.artwork_url), l),
          n(2, (l.duration = t.duration), l),
          n(2, (l.genre = t.genre), l),
          n(2, (l.date = t.release_date), l),
          (function (e, t, n) {
            e.set(n);
          })(Cn, (r = [...r, l.correctAnswer]), r),
          n(9, (y = r)),
          n(8, (w.playerIsReady = !0), w),
          f.hasFinished || n(8, (w.gameIsActive = !0), w);
      },
      function (e) {
        l.hasStarted ||
          (pe("startGame#" + l.id, {
            name: "startGame",
          }),
          pe("startGame", {
            name: "startGame",
          }),
          n(2, (l.hasStarted = !0), l)),
          n(8, (w.musicIsPlaying = e.detail.musicIsPlaying), w);
      },
      function (e) {
        let t = e.detail.guess,
          r = e.detail.isSkipped,
          s = !1;
        var o;
        r ||
          t != l.correctAnswer ||
          ((s = !0),
          pe("correctGuess", {
            name: "correctGuess",
          }),
          pe("correctGuess#" + l.id, {
            name: "correctGuess",
          })),
          r
            ? (pe("skippedGuess", {
                name: "skippedGuess",
              }),
              pe("skippedGuess#" + l.id, {
                name: "skippedGuess",
              }))
            : s ||
              (pe("incorrectGuess", {
                name: "incorrectGuess",
              }),
              pe("incorrectGuess#" + l.id, {
                name: "incorrectGuess",
              })),
          n(
            6,
            (v = v.concat({
              answer: e.detail.guess,
              isCorrect: s,
              isSkipped: r,
            }))
          ),
          n(5, (f.guessList = v), f),
          localStorage.setItem("userStats", JSON.stringify(h)),
          (v.length != Vt.maxAttempts && 1 != s) ||
            ((o = s),
            n(8, (w.gameIsActive = !1), w),
            n(5, (f.hasFinished = !0), f),
            n(5, (f.gotCorrect = o), f),
            n(5, (f.score = v.length), f),
            localStorage.setItem("userStats", JSON.stringify(h)),
            i.resetAndPlay(),
            o
              ? (pe("wonGame", {
                  name: "won",
                }),
                pe("wonGame#" + l.id, {
                  name: "won",
                }))
              : (pe("lostGame", {
                  name: "lost",
                }),
                pe("lostGame#" + l.id, {
                  name: "lost",
                })),
            pe("endGame" + l.id + "in" + v.length, {
              name: "#" + v.length,
            }),
            pe("endGame", {
              name: "endGame",
            }),
            pe("endGame#" + l.id, {
              name: "endGame",
            }),
            pe("gameStats#" + l.id, {
              name: v,
            }));
      },
      function (e) {
        _(e.detail.name, e.detail.title, e.detail.hasFrame);
      },
      () => {},
      function () {
        n(3, (m = Ln.innerHeight));
      },
      () => n(10, (k.isActive = !1), k),
      () => n(10, (k.isActive = !1), k),
      function (e) {
        H[e ? "unshift" : "push"](() => {
          (i = e), n(0, i);
        });
      },
      function (e) {
        H[e ? "unshift" : "push"](() => {
          (o = e), n(1, o);
        });
      },
      function (e) {
        (g = e), n(7, g);
      },
    ];
  }
  return new (class extends se {
    constructor(e) {
      super(), re(this, e, jn, En, i, {}, null, [-1, -1]);
    }
  })({
    target: document.body,
    props: {},
  });
})();<|MERGE_RESOLUTION|>--- conflicted
+++ resolved
@@ -3,8 +3,7 @@
   
   
 //   EDIT THINGS HERE
-  
-<<<<<<< HEAD
+
   const HEARDLE_GLITCH_NAME = "kpop-heardle-by-aaron";
   
   const HEARDLE_URL = "https://"+HEARDLE_GLITCH_NAME+".glitch.me/";
@@ -14,18 +13,6 @@
   const HEARDLE_NAME = HEARDLE_ARTIST + " Heardle";
   
   const HEARDLE_START_DATE = "2025-04-08";
-=======
-  const HEARDLE_GLITCH_NAME = "harry-styles-heardle";
-  
-  const HEARDLE_URL = "https://"+HEARDLE_GLITCH_NAME+".glitch.me/";
-  
-  const HEARDLE_ARTIST = "Harry Styles";
-  
-  const HEARDLE_NAME = HEARDLE_ARTIST + " Heardle";
-  
-  const HEARDLE_START_DATE = "2022-03-27";
->>>>>>> 748225fc
-  
   // make sure you have 7 comments here
   const HEARDLE_GAME_COMMENTS = [
       "Unlucky!", // FAILED
