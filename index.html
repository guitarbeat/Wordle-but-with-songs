--- conflicted
+++ resolved
@@ -91,16 +91,7 @@
         
         
         
-        
-        
-        
-        
-        
-        
-<<<<<<< HEAD
-=======
-        
->>>>>>> 19bd1549
+
         <!-- Google Analytics -->
         <script async src="https://www.googletagmanager.com/gtag/js?id=G-9J2HGENGFC"></script>
         <script>
