--- conflicted
+++ resolved
@@ -22,96 +22,6 @@
 
 Now you're done with all the necessary changes. Congrats! Read on for optional edits.
 
-<<<<<<< HEAD
-## Optional edits
-
-1. If you want to track usage in Google Analytics, sign up for an account and create a property for this website. In the `main.js` file, add your tag id in the `HEARDLE_GOOGLE_ANALYTICS` bit.
-2. If you don't want to use Google Analytics, delete the bit of code that is commented at the bottom of the page.
-3. Go to Assets and upload an image. This'll be your app's icon.
-4. In the `index.html` file, replace every instance of `https://cdn.glitch.global/c60bd441-357c-4ca2-8158-1443c0e5dfbe/favicon.png?v=1681058541048` with your new URL.
-5. In the `bundle.css` file, go to line 788. Here you can change the different accent colors for your game. Simply replace the HEX color codes with ones you want.
-
-## Good luck!
-
-And don't forget to share your custom Heardle!
-
-Reddit, WhatsApp, Facebook and Twitter are good places to share.
-
-## Using Configuration Files
-
-You can now use a JSON configuration file with the `customize_heardle.py` script for easier customization:
-
-1. Edit the `heardle_config.json` file with your Heardle game settings:
-   ```json
-   {
-     "version": "1.0.0",
-     "project": {
-       "app_name": "your-heardle-name",
-       "app_display_name": "Your Artist Heardle",
-       "glitch_name": "your-glitch-project-name",
-       "game_url": "https://your-glitch-project-name.glitch.me/",
-       "artist_name": "Your Artist",
-       "game_name": "Your Artist Heardle",
-       "start_date": "2024-04-25"
-     },
-     "game_comments": [
-       "Failed 😭",
-       "Perfect! 🎯",
-       "Amazing! ⭐",
-       "Great! 👍",
-       "Good! 👌",
-       "Close! 😅",
-       "Phew! 😮‍💨"
-     ],
-     "appearance": {
-       "favicon_url": "https://your-favicon-url-here.png",
-       "colors": {
-         "primary": "#4c9aff",
-         "secondary": "#0052cc",
-         "background": "#0d1424",
-         "text": "#ffffff",
-         "positive": "#36b37e",
-         "negative": "#ff5630",
-         "foreground": "#ffffff",
-         "midground": "#505f79",
-         "line": "#6554c0",
-         "playback-bar": "#344563"
-       }
-     },
-     "analytics": {
-       "google_analytics_id": ""
-     }
-   }
-   ```
-
-2. Run the customization script:
-   ```
-   python customize_heardle.py
-   ```
-
-3. Advanced usage options:
-   ```
-   # Use a different config file
-   python customize_heardle.py --config my_custom_config.json
-
-   # Skip specific customization steps
-   python customize_heardle.py --skip-ga --skip-favicon
-
-   # Generate a template config file
-   python customize_heardle.py --generate-template
-
-   # Perform a dry run without making changes
-   python customize_heardle.py --dry-run
-
-   # Enable verbose logging
-   python customize_heardle.py --verbose
-   ```
-
-4. The script automatically creates backups of modified files in a `backups` directory before making changes.
-
-This approach allows you to easily switch between different configurations or create backup configurations for different artists or themes.
-=======
 1. In the `bundle.css` file, go to line 788. Here you can change the different accent colors for your game. Simply replace the HEX color codes with ones you want.
 2. You are currently reading the `README.md` file. Once you no longer need this, you can delete all this text and write whatever information you want to include about this project.
-3. Lastly, share your custom Heardle!
->>>>>>> 0d2b49af
+3. Lastly, share your custom Heardle!