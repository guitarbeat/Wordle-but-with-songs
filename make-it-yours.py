#!/usr/bin/env python3
import re
import json
import argparse
import os
import sys
import shutil
import datetime
import logging
from urllib.request import urlretrieve

# Configure logging
logging.basicConfig(
    level=logging.INFO,
    format='%(asctime)s - %(levelname)s - %(message)s',
    datefmt='%Y-%m-%d %H:%M:%S'
)
logger = logging.getLogger('customize_heardle')

def create_backup(file_path):
    """Create a backup of a file before modifying it"""
    if not os.path.exists(file_path):
        logger.warning(f"Can't backup non-existent file: {file_path}")
        return
        
    backup_dir = 'backups'
    os.makedirs(backup_dir, exist_ok=True)
    
    timestamp = datetime.datetime.now().strftime('%Y%m%d_%H%M%S')
    filename = os.path.basename(file_path)
    backup_path = os.path.join(backup_dir, f"{filename}.{timestamp}")
    
    shutil.copy2(file_path, backup_path)
    logger.info(f"Created backup: {backup_path}")
    
    return backup_path

def check_js_syntax(js_content):
    """
    Basic check to see if JavaScript syntax is balanced
    Returns True if the syntax seems valid, False otherwise
    """
    # Check for balanced brackets and quotes
    brackets = {'(': ')', '[': ']', '{': '}'}
    stack = []
    in_string = None  # None, ', or "
    escaped = False
    
    for i, char in enumerate(js_content):
        # Handle string literals
        if in_string:
            if escaped:
                escaped = False
                continue
            if char == '\\':
                escaped = True
                continue
            if char == in_string:
                in_string = None
            continue
        
        if char in ["'", '"']:
            in_string = char
            continue
        
        # Handle brackets
        if char in brackets:
            stack.append(char)
        elif char in brackets.values():
            if not stack:
                logger.warning(f"Syntax error: unexpected closing bracket '{char}' at position {i}")
                return False
            
            last_open = stack.pop()
            if char != brackets.get(last_open):
                logger.warning(f"Syntax error: mismatched brackets '{last_open}' and '{char}' at position {i}")
                return False
    
    # Check if all brackets are closed
    if stack:
        logger.warning(f"Syntax error: unclosed brackets: {''.join(stack)}")
        return False
    
    # Check if all strings are closed
    if in_string:
        logger.warning(f"Syntax error: unclosed string")
        return False
    
    return True

def safe_update_file(file_path, new_content):
    """Update a file only if content has changed, creating a backup if needed"""
    if not os.path.exists(file_path):
        logger.warning(f"File does not exist: {file_path}")
        return False
        
    # Read original content
    with open(file_path, 'r') as file:
        original_content = file.read()
    
    # Check if content would change
    if original_content == new_content:
        logger.info(f"No changes needed for {file_path}")
        return False
    
    # For JavaScript files, validate syntax before saving
    if file_path.endswith('.js'):
        if not check_js_syntax(new_content):
            logger.error(f"Cannot update {file_path}: The generated JavaScript has syntax errors")
            return False
    
    # Create backup since we're making changes
    create_backup(file_path)
    
    # Write new content
    with open(file_path, 'w') as file:
        file.write(new_content)
    
    logger.info(f"Updated {file_path}")
    return True

def validate_config(config):
    """Validate the configuration file"""
    required_sections = ['project', 'game_comments', 'appearance', 'analytics']
    for section in required_sections:
        if section not in config:
            raise ValueError(f"Missing required section '{section}' in config file")
    
    project_keys = ['app_name', 'app_display_name', 'glitch_name', 'game_url', 
                    'artist_name', 'game_name', 'start_date']
    for key in project_keys:
        if key not in config['project']:
            raise ValueError(f"Missing required key '{key}' in project section")
    
    if len(config['game_comments']) < 7:
        raise ValueError(f"Need at least 7 game comments, found {len(config['game_comments'])}")
    
    if 'favicon_url' not in config['appearance']:
        raise ValueError("Missing 'favicon_url' in appearance section")
    
    if 'colors' not in config['appearance']:
        raise ValueError("Missing 'colors' in appearance section")
    
    color_keys = ['primary', 'secondary', 'background', 'text', 'positive', 
                  'negative', 'foreground', 'midground', 'line', 'playback-bar']
    for key in color_keys:
        if key not in config['appearance']['colors']:
            raise ValueError(f"Missing color '{key}' in colors section")
    
    # Skip_steps section is optional
    if 'skip_steps' in config:
        if not isinstance(config['skip_steps'], dict):
            raise ValueError("'skip_steps' must be an object with boolean values")
    
    logger.info("Configuration validated successfully")
    return True

def load_config(config_file='your-data.json'):
    """Load configuration from a JSON file"""
    # Check if config file exists
    if not os.path.exists(config_file):
        raise FileNotFoundError(f"Config file not found: {config_file}")
    
    try:
        with open(config_file, 'r', encoding='utf-8') as f:
            config = json.load(f)
            logger.info(f"Configuration loaded from {config_file}")
    except json.JSONDecodeError as e:
        raise Exception(f"Error parsing config file: {e}")
    except Exception as e:
        raise Exception(f"Error loading config file: {e}")
    
    # Validate the configuration
    validate_config(config)
    
    # Map to variables for backward compatibility
    global APP_NAME, APP_DISPLAY_NAME, GLITCH_NAME, GAME_URL, ARTIST_NAME
    global GAME_NAME, START_DATE, GAME_COMMENTS, GOOGLE_ANALYTICS_ID
    global NEW_FAVICON_URL, COLORS
    
    APP_NAME = config['project']['app_name']
    APP_DISPLAY_NAME = config['project']['app_display_name']
    GLITCH_NAME = config['project']['glitch_name']
    GAME_URL = config['project']['game_url']
    ARTIST_NAME = config['project']['artist_name'] 
    GAME_NAME = config['project']['game_name']
    START_DATE = config['project']['start_date']
    GAME_COMMENTS = config['game_comments']
    GOOGLE_ANALYTICS_ID = config['analytics']['google_analytics_id']
    NEW_FAVICON_URL = config['appearance']['favicon_url']
    COLORS = config['appearance']['colors']
    
    return config

# Default variable declarations
APP_NAME = ""
APP_DISPLAY_NAME = ""
GLITCH_NAME = ""
GAME_URL = ""
ARTIST_NAME = ""
GAME_NAME = ""
START_DATE = ""
GAME_COMMENTS = []
GOOGLE_ANALYTICS_ID = ""
NEW_FAVICON_URL = ""
COLORS = {}

def update_app_name():
    """Update the app name in main.js and index.html"""
    try:
        # Update main.js
        with open('main.js', 'r') as file:
            content = file.read()
        
        # Replace the Heardle variables
        new_content = content
        new_content = re.sub(r'const HEARDLE_GLITCH_NAME = ".*?";', f'const HEARDLE_GLITCH_NAME = "{GLITCH_NAME}";', new_content)
        new_content = re.sub(r'const HEARDLE_URL = ".*?";', f'const HEARDLE_URL = "{GAME_URL}";', new_content)
        new_content = re.sub(r'const HEARDLE_ARTIST = ".*?";', f'const HEARDLE_ARTIST = "{ARTIST_NAME}";', new_content)
        new_content = re.sub(r'const HEARDLE_NAME = .*?;', f'const HEARDLE_NAME = "{GAME_NAME}";', new_content)
        new_content = re.sub(r'const HEARDLE_START_DATE = ".*?";', f'const HEARDLE_START_DATE = "{START_DATE}";', new_content)
        
        # Replace game comments (standard pattern)
        if len(GAME_COMMENTS) >= 7:
            comments_pattern = r'const HEARDLE_GAME_COMMENTS = \[\s*".*?",\s*".*?",\s*".*?",\s*".*?",\s*".*?",\s*".*?",\s*".*?"\s*\];'
            comments_replacement = f'const HEARDLE_GAME_COMMENTS = [\n    "{GAME_COMMENTS[0]}",\n    "{GAME_COMMENTS[1]}",\n    "{GAME_COMMENTS[2]}",\n    "{GAME_COMMENTS[3]}",\n    "{GAME_COMMENTS[4]}",\n    "{GAME_COMMENTS[5]}",\n    "{GAME_COMMENTS[6]}"\n];'
            new_content = re.sub(comments_pattern, comments_replacement, new_content, flags=re.DOTALL)
            
            # Replace Jt array which is also used for game comments
            jt_comments_pattern = r'Jt\s*=\s*\[\s*"[^"]*",\s*"[^"]*",\s*"[^"]*",\s*"[^"]*",\s*"[^"]*",\s*"[^"]*",\s*"[^"]*"\s*\];'
            jt_comments_replacement = f'Jt = [\n      "{GAME_COMMENTS[0]}",\n      "{GAME_COMMENTS[1]}",\n      "{GAME_COMMENTS[2]}",\n      "{GAME_COMMENTS[3]}",\n      "{GAME_COMMENTS[4]}",\n      "{GAME_COMMENTS[5]}",\n      "{GAME_COMMENTS[6]}"\n    ];'
            new_content = re.sub(jt_comments_pattern, jt_comments_replacement, new_content, flags=re.DOTALL)
        
        # Update the Vt object with startDate
        new_content = re.sub(r'startDate: ".*?"', f'startDate: "{START_DATE}"', new_content)
        
        # Update any references to the old project name in the clipboard text
        new_content = re.sub(r'kpopgg-heardle-round2\.glitch\.me', GLITCH_NAME + '.glitch.me', new_content)
        
        # Update main.js file
        safe_update_file('main.js', new_content)
            
        # Update index.html
        with open('index.html', 'r') as file:
            content = file.read()
            
        # Update title and description
        new_content = content
        new_content = re.sub(r'<title>.*?</title>', f'<title>{GAME_NAME}</title>', new_content)
        new_content = re.sub(r'<meta name="description" content=".*?"', f'<meta name="description" content="Guess the {ARTIST_NAME} song from the intro in as few tries as possible."', new_content)
        new_content = re.sub(r'<meta itemprop="name" content=".*?"', f'<meta itemprop="name" content="{GAME_NAME}"', new_content)
        new_content = re.sub(r'<meta itemprop="description" content=".*?"', f'<meta itemprop="description" content="Guess the {ARTIST_NAME} song from the intro in as few tries as possible."', new_content)
        new_content = re.sub(r'<meta property="og:title" content=".*?"', f'<meta property="og:title" content="{GAME_NAME}"', new_content)
        new_content = re.sub(r'<meta property="og:description" content=".*?"', f'<meta property="og:description" content="Guess the {ARTIST_NAME} song from the intro in as few tries as possible."', new_content)
        new_content = re.sub(r'<meta name="twitter:title" content=".*?"', f'<meta name="twitter:title" content="{GAME_NAME}"', new_content)
        new_content = re.sub(r'<meta name="twitter:description" content=".*?"', f'<meta name="twitter:description" content="Guess the {ARTIST_NAME} song from the intro in as few tries as possible."', new_content)
        
        # Update index.html file
        safe_update_file('index.html', new_content)
            
        logger.info("Updated app name in main.js and index.html")
        return True
    except Exception as e:
        logger.error(f"Error updating app name: {e}")
        return False

def update_google_analytics():
    """Update or remove Google Analytics based on configuration"""
    try:
        with open('index.html', 'r') as file:
            content = file.read()
        
        new_content = content
        
        if GOOGLE_ANALYTICS_ID:
            # Add Google Analytics if ID is provided
            ga_script = f'''
        <!-- Google Analytics -->
        <script async src="https://www.googletagmanager.com/gtag/js?id={GOOGLE_ANALYTICS_ID}"></script>
        <script>
            window.dataLayer = window.dataLayer || [];
            function gtag(){{dataLayer.push(arguments);}}
            gtag('js', new Date());
            gtag('config', '{GOOGLE_ANALYTICS_ID}');
        </script>'''
            # Insert GA script before </head>
            if '<!-- Google Analytics -->' not in content:
                new_content = content.replace('</head>', f'{ga_script}\n    </head>')
            else:
                # Replace existing GA script
                new_content = re.sub(r'<!-- Google Analytics -->.*?</script>\s*?</head>', f'{ga_script}\n    </head>', content, flags=re.DOTALL)
        else:
            # Remove existing GA script if any
            new_content = re.sub(r'<!-- Google Analytics -->.*?</script>\s*', '', content, flags=re.DOTALL)
        
        # Update index.html file
        safe_update_file('index.html', new_content)
            
        logger.info("Updated Google Analytics configuration")
        return True
    except Exception as e:
        logger.error(f"Error updating Google Analytics: {e}")
        return False

def update_favicon():
    """Update favicon URLs in index.html"""
    try:
        with open('index.html', 'r') as file:
            content = file.read()
        
        # Find all favicon URLs in the content
        favicon_urls = re.findall(r'https://cdn\.glitch\.global/[^"]+?/favicon\.[^"]+', content)
        
        new_content = content
        if favicon_urls:
            for url in set(favicon_urls):
                new_content = new_content.replace(url, NEW_FAVICON_URL)
        else:
            # Replace default favicon link
            new_content = re.sub(r'<link rel="icon" type="image/png" href="[^"]+"', f'<link rel="icon" type="image/png" href="{NEW_FAVICON_URL}"', new_content)
        
        # Update index.html file
        safe_update_file('index.html', new_content)
            
        logger.info("Updated favicon URL")
        return True
    except Exception as e:
        logger.error(f"Error updating favicon: {e}")
        return False

def update_colors():
    """Update color scheme in bundle.css"""
    try:
        with open('bundle.css', 'r') as file:
            content = file.read()
        
        # Find and replace the :root section
        root_pattern = r':root\s*\{\s*--color-positive:.*?;.*?--color-negative:.*?;.*?--color-fg:.*?;.*?--color-mg:.*?;.*?--color-bg:.*?;.*?--color-line:.*?;.*?\}'
        
        root_replacement = f''':root {{
  --color-positive: {COLORS["positive"]}; /* Submit button */
  --color-negative: {COLORS["negative"]}; /* Incorrect answer */
  --color-fg: {COLORS["foreground"]};       /* Font color and accents */
  --color-mg: {COLORS["midground"]};       /* Skip button, progress bar, line colour for inactive guesses */
  --color-bg: {COLORS["background"]};       /* Page background colour */
  --color-line: {COLORS["line"]};     /* Line color for current guess box, top line, and song player lines */
}}'''
        
        new_content = re.sub(root_pattern, root_replacement, content, flags=re.DOTALL)
        
        # Update bundle.css file
        safe_update_file('bundle.css', new_content)
            
        logger.info("Updated color scheme")
        return True
    except Exception as e:
        logger.error(f"Error updating colors: {e}")
        return False

def update_html_content():
    """Update various HTML content in index.html"""
    try:
        with open('index.html', 'r') as file:
            content = file.read()
        
        # Update meta tags and URLs
        new_content = re.sub(r'content="https://[^"]+?"', f'content="{GAME_URL}"', content)
        new_content = re.sub(r'property="og:url" content="[^"]+"', f'property="og:url" content="{GAME_URL}"', new_content)
        
        # Update index.html file
        safe_update_file('index.html', new_content)
            
        logger.info("Updated HTML content")
        return True
    except Exception as e:
        logger.error(f"Error updating HTML content: {e}")
        return False

def ensure_css_imports():
    """Ensure the CSS has the proper font imports"""
    try:
        with open('global.css', 'r') as file:
            content = file.read()
        
        # Check if font import exists
        new_content = content
        if '@import url("https://fonts.googleapis.com/css2' not in content:
            # Add font import at the top of the file
            font_import = '@import url("https://fonts.googleapis.com/css2?family=Noto+Sans:wght@400;700&family=Noto+Serif+Display:wght@600&display=swap");\n\n'
            new_content = font_import + content
        
        # Update global.css file
        safe_update_file('global.css', new_content)
            
        logger.info("Ensured CSS imports")
        return True
    except Exception as e:
        logger.error(f"Error ensuring CSS imports: {e}")
        return False

def check_required_files():
    """Check if all required files exist before proceeding"""
    required_files = ['main.js', 'index.html', 'bundle.css', 'global.css']
    missing_files = []
    
    for file in required_files:
        if not os.path.exists(file):
            missing_files.append(file)
    
    if missing_files:
        error_message = f"Missing required files: {', '.join(missing_files)}"
        logger.error(error_message)
        raise FileNotFoundError(error_message)
    
    logger.info("All required files found")
    return True

def initialize_project():
    """Initialize a new project by downloading template files"""
    logger.info("Initializing new Heardle project...")
    
    # Try to load config file to get repository URL
    try:
        config = load_config()
        base_url = config['project'].get('repository_url', "https://raw.githubusercontent.com/guitarbeat/Wordle-but-with-songs/main/")
    except Exception as e:
        logger.warning(f"Could not load config file: {e}. Using default repository URL.")
        base_url = "https://raw.githubusercontent.com/guitarbeat/Wordle-but-with-songs/main/"
    
    files_to_download = {
        'main.js': base_url + 'main.js',
        'index.html': base_url + 'index.html',
        'bundle.css': base_url + 'bundle.css',
        'global.css': base_url + 'global.css',
        'songs.js': base_url + 'songs.js'
    }
    
    # Download each file
    for file_name, url in files_to_download.items():
        try:
            logger.info(f"Downloading {file_name}...")
            urlretrieve(url, file_name)
            logger.info(f"Downloaded {file_name}")
        except Exception as e:
            logger.error(f"Error downloading {file_name}: {e}")
            raise
    
    logger.info("Project initialization complete. Use --dry-run to preview your changes.")
    return True

def update_ko_fi_link(config):
    """Update the Ko-fi link in main.js"""
    try:
        # Update the Ko-fi link
        ko_fi_url = config['project'].get('ko_fi_url', '')
        
        if not ko_fi_url:
            logger.warning("No Ko-fi URL provided in config, skipping Ko-fi link update")
            return True
        
        with open('main.js', 'r') as file:
            content = file.read()
        
        # First approach: Find the specific ko-fi link section 
        kofi_markers = [
            'Support me on Ko-Fi',
            'kofi-button',
            'ko-fi.com'
        ]
        
        # Go through each marker and look for href attributes nearby
        for marker in kofi_markers:
            marker_pos = content.find(marker)
            if marker_pos > 0:
                # Search before and after the marker for href
                start_search = max(0, marker_pos - 200)
                end_search = min(len(content), marker_pos + 200)
                search_area = content[start_search:end_search]
                
                # Look for the specific ko-fi URL pattern
                href_match = re.search(r'href=(["\'])(https://ko-fi\.com/[^"\']+)\1', search_area)
                if href_match:
                    old_url = href_match.group(2)
                    logger.info(f"Found ko-fi URL: {old_url}")
                    
                    # Create precise string replacement
                    old_pattern = f'href={href_match.group(1)}{old_url}{href_match.group(1)}'
                    new_pattern = f'href={href_match.group(1)}{ko_fi_url}{href_match.group(1)}'
                    
                    # Replace the URL
                    new_content = content.replace(old_pattern, new_pattern)
                    
                    if new_content != content:
                        logger.info(f"Successfully replaced ko-fi link from {old_url} to {ko_fi_url}")
                        safe_update_file('main.js', new_content)
                        return True
        
        # Second approach: Look for M(r, "href", "ko-fi.com") pattern
        href_matches = re.findall(r'M\([^,]+,\s*"href",\s*(["\'])(https://ko-fi\.com/[^"\']+)\1\)', content)
        if href_matches:
            new_content = content
            updated = False
            
            for quote_char, old_url in href_matches:
                old_pattern = f'M(r, "href", {quote_char}{old_url}{quote_char})'
                new_pattern = f'M(r, "href", {quote_char}{ko_fi_url}{quote_char})'
                
                if old_pattern in new_content:
                    new_content = new_content.replace(old_pattern, new_pattern)
                    updated = True
                    logger.info(f"Replaced ko-fi link in M() call from {old_url} to {ko_fi_url}")
            
            if updated:
                safe_update_file('main.js', new_content)
                return True
        
        # Third approach: Try harder with context-aware patterns
        kofi_functions = []
        
        # Find functions that likely contain ko-fi references
        function_matches = re.finditer(r'function ([A-Za-z0-9_]+)\(t\)\s*\{', content)
        for match in function_matches:
            func_name = match.group(1)
            # Find the end of this function
            func_start = match.start()
            open_braces = 0
            func_end = -1
            
            for i in range(func_start, len(content)):
                if content[i] == '{':
                    open_braces += 1
                elif content[i] == '}':
                    open_braces -= 1
                    if open_braces == 0:
                        func_end = i + 1
                        break
            
            if func_end > 0:
                func_body = content[func_start:func_end]
                # Check if this function contains ko-fi references
                if 'ko-fi.com' in func_body or 'Ko-Fi' in func_body:
                    kofi_functions.append((func_name, func_start, func_end))
        
        # If we found kofi functions, try to update them specifically
        if kofi_functions:
            new_content = content
            updated = False
            
            for func_name, start, end in kofi_functions:
                func_body = content[start:end]
                updated_func = func_body
                
                # Try to replace ko-fi URL in this function
                kofi_urls = re.findall(r'(https://ko-fi\.com/[^"\')\s]+)', func_body)
                for old_url in kofi_urls:
                    updated_func = updated_func.replace(old_url, ko_fi_url)
                
                if updated_func != func_body:
                    new_content = new_content[:start] + updated_func + new_content[end:]
                    updated = True
                    logger.info(f"Updated ko-fi URL in function {func_name}")
            
            if updated:
                # Validate JS before saving
                if check_js_syntax(new_content):
                    safe_update_file('main.js', new_content)
                    return True
                else:
                    logger.warning("Updated content has syntax errors, reverting changes")
                    return False
        
        # Last resort: Try to find and replace any ko-fi.com URLs directly
        direct_kofi_urls = re.findall(r'(https://ko-fi\.com/[^"\')\s]+)', content)
        if direct_kofi_urls:
            new_content = content
            updated = False
            
            for old_url in direct_kofi_urls:
                # Don't replace blindly as it might be part of a larger string
                # Use safer replacement with context
                for context in [f'href="{old_url}"', f"href='{old_url}'", f'"{old_url}"', f"'{old_url}'"]:
                    if context in new_content:
                        new_context = context.replace(old_url, ko_fi_url)
                        new_content = new_content.replace(context, new_context)
                        updated = True
                        logger.info(f"Replaced ko-fi URL {old_url} with {ko_fi_url} in context: {context}")
            
            if updated:
                safe_update_file('main.js', new_content)
                return True
            
        logger.warning("Ko-fi link pattern not found with any method")
        return False
        
    except Exception as e:
        logger.error(f"Error updating Ko-fi link: {e}", exc_info=True)
        return False

def escape_js_string(content):
    """
    Properly escape content for inclusion in JavaScript strings
    """
    # Escape backslashes, single quotes and newlines
    escaped = content.replace('\\', '\\\\')
    escaped = escaped.replace("'", "\\'")
    escaped = escaped.replace('\n', '\\n')
    escaped = escaped.replace('\r', '\\r')
    return escaped

def update_about_text(config):
    """Update the about popup text in main.js"""
    try:
        # Update the about text
        about_text = config['project'].get('about_text', '')
        
        if not about_text:
            logger.warning("No about text provided in config, skipping about text update")
            return True
            
        # Prepare the about text - escape for JavaScript
        about_text = escape_js_string(about_text)
            
        with open('main.js', 'r') as file:
            content = file.read()
            
        # First, try to find the exact Nt function by looking for fragments of known about text
        about_fragments = [
            '<p class="mb-3">A clone of <a href="https://www.heardle.app/"',
            'Original version made by',
            'All copyright goes to the respective artists'
        ]
        
        # Find the innerHTML assignment that contains these fragments
        about_section = None
        for fragment in about_fragments:
            start_pattern = f'n.innerHTML ='
            if start_pattern in content:
                # Find the position of the innerHTML assignment
                start_pos = content.find(start_pattern)
                if start_pos > 0:
                    # Find the closing quote/apostrophe
                    quote_char = None
                    for char in ["'", '"']:
                        if content[start_pos + len(start_pattern):].strip().startswith(char):
                            quote_char = char
                            break
                    
                    if quote_char:
                        # Find the end of the HTML string
                        inner_start = content.find(quote_char, start_pos + len(start_pattern))
                        if inner_start > 0:
                            inner_end = content.find(quote_char, inner_start + 1)
                            if inner_end > 0 and fragment in content[inner_start:inner_end]:
                                # Found the HTML content we need to replace
                                about_section = (inner_start+1, inner_end)  # +1 to exclude the quote
                                logger.info(f"Found about section from position {inner_start} to {inner_end}")
                                break
        
        if about_section:
            # Create the new content by preserving everything except the innerHTML
            new_content = content[:about_section[0]] + about_text + content[about_section[1]:]
                
            logger.info(f"Successfully prepared about text replacement")
            safe_update_file('main.js', new_content)
            return True
        else:
            # Second approach - look for the opening section of about text
            for fragment in about_fragments:
                fragment_start = content.find(fragment)
                if fragment_start > 0:
                    # Look backwards to find the opening quote
                    quote_char = None
                    quote_start = -1
                    for i in range(fragment_start - 1, max(0, fragment_start - 200), -1):
                        if content[i] in ['"', "'"]:
                            quote_char = content[i]
                            quote_start = i
                            break
                            
                    if quote_start == -1:
                        continue
                            
                    # Look forward to find the closing quote
                    quote_end = -1
                    for i in range(fragment_start + len(fragment), min(len(content), fragment_start + 2000)):
                        if content[i] == quote_char and content[i-1] != '\\':  # Check if not escaped
                            quote_end = i
                            break
                            
                    if quote_end == -1:
                        continue
                            
                    logger.info(f"Found about text using fragment search from {quote_start} to {quote_end}")
                    new_content = content[:quote_start+1] + about_text + content[quote_end:]
                    
                    # Verify we haven't broken any strings
                    test_section = new_content[max(0, quote_start-100):min(len(new_content), quote_end+100)]
                    if test_section.count(quote_char) % 2 != 0:
                        logger.warning("String replacement would create unbalanced quotes, trying alternative approach")
                        continue
                        
                    safe_update_file('main.js', new_content)
                    return True
            
            # Special fallback for specific known patterns
            special_patterns = [
                # Very specific pattern for the about text function
                (r'n\.innerHTML\s*=\s*([\'"]).*?<p class="mb-3">A clone of.*?\\n.*?<\/a>\.\1', 
                 lambda m: f'n.innerHTML = {m.group(1)}{about_text}{m.group(1)}'),
                 
                # Alternative pattern
                (r'n\.innerHTML\s*=\s*([\'"]).*?Heardle.*?K-pop.*?copyright.*?\1', 
                 lambda m: f'n.innerHTML = {m.group(1)}{about_text}{m.group(1)}')
            ]
            
            for pattern, replacement_func in special_patterns:
                matches = re.search(pattern, content, re.DOTALL)
                if matches:
                    new_content = re.sub(pattern, replacement_func, content, flags=re.DOTALL)
                    if new_content != content:
                        logger.info(f"Successfully updated about text using special pattern")
                        safe_update_file('main.js', new_content)
                        return True
                
            logger.warning("About text fragments not found in the file with any method")
            return False
    except Exception as e:
        logger.error(f"Error updating about text: {e}", exc_info=True)
        return False

def update_js_function(file_path, function_name, update_pattern, replacement, flags=re.DOTALL):
    """
    Update a specific JavaScript function in a file
    
    Args:
        file_path: Path to the JavaScript file
        function_name: Name of the function to update (e.g., 'Nt', 'It')
        update_pattern: Regex pattern to find within the function
        replacement: Replacement string or pattern
        flags: Regex flags
    
    Returns:
        True if successful, False otherwise
    """
    try:
        with open(file_path, 'r') as file:
            content = file.read()
        
        # Find the target function
        function_pattern = rf'(function {function_name}\(t\) \{{.*?\}}\s*\}};\s*\}})'
        function_match = re.search(function_pattern, content, flags=flags)
        
        if not function_match:
            logger.warning(f"Could not find function {function_name} in {file_path}")
            return False
        
        original_function = function_match.group(0)
        updated_function = re.sub(update_pattern, replacement, original_function, flags=flags)
        
        if original_function == updated_function:
            logger.info(f"No changes needed for function {function_name}")
            return True
        
        # Replace the function in the file content
        new_content = content.replace(original_function, updated_function)
        
        # Update the file
        safe_update_file(file_path, new_content)
        logger.info(f"Successfully updated function {function_name} in {file_path}")
        return True
    except Exception as e:
        logger.error(f"Error updating function {function_name}: {e}")
        return False

def find_function_name_by_usage(file_path, usage_pattern, flags=re.DOTALL):
    """
    Find a function name in minified JavaScript by looking for how it's used
    
    Args:
        file_path: Path to the JavaScript file
        usage_pattern: A regex pattern that identifies how the function is used
        flags: Regex flags
    
    Returns:
        The function name if found, None otherwise
    """
    try:
        with open(file_path, 'r') as file:
            content = file.read()
        
        # Look for function declarations and check for the usage pattern
        functions = re.findall(r'function ([A-Za-z0-9_]+)\([^)]*\)\s*\{', content)
        
        for func_name in functions:
            # Find this function's body
            func_pattern = rf'function {func_name}\([^)]*\)\s*\{{.*?\}}\s*\}};\s*\}}'
            func_match = re.search(func_pattern, content, flags=flags)
            
            if func_match and re.search(usage_pattern, func_match.group(0), flags=flags):
                logger.info(f"Found function '{func_name}' matching usage pattern")
                return func_name
                
        logger.warning(f"Could not find any function matching usage pattern")
        return None
    except Exception as e:
        logger.error(f"Error finding function by usage: {e}")
        return None

def locate_about_function(file_path):
    """Find the function that contains the about text"""
    # The about text typically contains this content
    about_usage = r'<p class="mb-3">A clone of <a href="[^"]+" title="Heardle">Heardle</a>'
    return find_function_name_by_usage(file_path, about_usage)

def locate_kofi_function(file_path):
    """Find the function that contains the Ko-fi link"""
    # Ko-fi links typically contain this structure
    kofi_usage = r'ko-fi\.com/[^"]+'
    return find_function_name_by_usage(file_path, kofi_usage)

def safe_string_replace(content, old_str, new_str, context_length=50):
    """
    Performs a safer string replacement with context validation
    
    Args:
        content: The string content to modify
        old_str: The string to replace
        new_str: The replacement string
        context_length: Number of characters of context to validate before/after
        
    Returns:
        The updated content if replacement was successful, or original content if unsafe
    """
    # Find all occurrences of the old string
    start_pos = 0
    positions = []
    
    while True:
        pos = content.find(old_str, start_pos)
        if pos == -1:
            break
        positions.append(pos)
        start_pos = pos + len(old_str)
    
    if not positions:
        return content  # No matches found
    
    # Process replacements from end to beginning (to preserve positions)
    positions.reverse()
    new_content = content
    
    for pos in positions:
        # Check the context around this match
        context_start = max(0, pos - context_length)
        context_end = min(len(content), pos + len(old_str) + context_length)
        
        before = content[context_start:pos]
        after = content[pos + len(old_str):context_end]
        
        # Perform the replacement
        test_content = new_content[:pos] + new_str + new_content[pos + len(old_str):]
        
        # Verify the replacement preserves syntax
        if check_js_syntax(test_content):
            new_content = test_content
            logger.info(f"Successfully replaced '{old_str}' at position {pos}")
        else:
            logger.warning(f"Skipped unsafe replacement at position {pos}")
    
    return new_content

def apply_updates(config):
    """Apply all updates to files based on configuration"""
    success = True
    
    if not APP_NAME:
        logger.error("Configuration not loaded correctly. Cannot proceed.")
        return False
    
    try:
        # Group updates in logical order
        if not update_app_name():
            logger.warning("Failed to update app name")
            success = False
        
        if not update_google_analytics():
            logger.warning("Failed to update Google Analytics")
            success = False
            
        if not update_favicon():
            logger.warning("Failed to update favicon")
            success = False
            
        if not update_colors():
            logger.warning("Failed to update colors")
            success = False
            
        if not update_html_content():
            logger.warning("Failed to update HTML content")
            success = False
            
        if not ensure_css_imports():
            logger.warning("Failed to ensure CSS imports")
            success = False
            
        if not update_ko_fi_link(config):
            logger.warning("Failed to update Ko-fi link")
            success = False
            
        if not update_about_text(config):
            logger.warning("Failed to update about text")
            success = False
        
        return success
    except Exception as e:
        logger.error(f"Error applying updates: {e}", exc_info=True)
        return False

def main():
    parser = argparse.ArgumentParser(description='Customize your Heardle game')
    parser.add_argument('--config', '-c', type=str, help='Path to config JSON file')
    parser.add_argument('--skip-app-name', action='store_true', help='Skip updating app name')
    parser.add_argument('--skip-ga', action='store_true', help='Skip updating Google Analytics')
    parser.add_argument('--skip-favicon', action='store_true', help='Skip updating favicon')
    parser.add_argument('--skip-colors', action='store_true', help='Skip updating colors')
    parser.add_argument('--skip-html', action='store_true', help='Skip updating HTML content')
    parser.add_argument('--skip-css', action='store_true', help='Skip ensuring CSS imports')
    parser.add_argument('--skip-ko-fi', action='store_true', help='Skip updating Ko-fi link')
    parser.add_argument('--skip-about', action='store_true', help='Skip updating about text')
    parser.add_argument('--verbose', '-v', action='store_true', help='Enable verbose logging')
    parser.add_argument('--dry-run', action='store_true', help='Perform a dry run without making changes')
    parser.add_argument('--init', action='store_true', help='Initialize a new Heardle project')
    parser.add_argument('--safe-mode', action='store_true', help='Run in safe mode (more conservative updates)')
    args = parser.parse_args()
    
    # Set verbose logging if requested
    if args.verbose:
        logger.setLevel(logging.DEBUG)
    
    if args.dry_run:
        logger.info("DRY RUN MODE - No changes will be made")
    
    # Initialize project if requested
    if args.init:
        initialize_project()
        return 0
    
    try:
        # Check current directory
        current_dir = os.getcwd()
        logger.info(f"Running in directory: {current_dir}")
        
        # Load configuration - use default if not specified
        config_file = args.config if args.config is not None else 'your-data.json'
        config = load_config(config_file)
        
        # Get skip flags from config
        skip_config = config.get('skip_steps', {})
        
        # Check required files exist before proceeding (skip if dry run)
        if not args.dry_run:
            try:
                check_required_files()
            except FileNotFoundError:
                logger.error("Required files missing. Run with --init to create a new project.")
                return 1
        
        logger.info(f"Customizing Heardle for: {APP_DISPLAY_NAME}")
        logger.info(f"Configuration loaded: {GLITCH_NAME}, {ARTIST_NAME}")
        
        if args.dry_run:
            logger.info("DRY RUN - Would customize with these settings:")
            logger.info(f"App name: {APP_NAME}")
            logger.info(f"Display name: {APP_DISPLAY_NAME}")
            logger.info(f"Glitch name: {GLITCH_NAME}")
            logger.info(f"Game URL: {GAME_URL}")
            logger.info(f"Artist name: {ARTIST_NAME}")
            logger.info(f"Game name: {GAME_NAME}")
            logger.info(f"Start date: {START_DATE}")
            logger.info(f"GA ID: {GOOGLE_ANALYTICS_ID}")
            logger.info(f"Favicon URL: {NEW_FAVICON_URL}")
            logger.info(f"Ko-fi URL: {config['project'].get('ko_fi_url', 'Not set')}")
            logger.info(f"About text: {config['project'].get('about_text', 'Not set')[:50]}...")
<<<<<<< HEAD
            return 0
        
        # Apply updates based on flags
        success = True
        
        if not args.skip_app_name:
=======
            
            # Show skip steps from config
            if skip_config:
                logger.info("Steps to skip (from config):")
                for step, skip in skip_config.items():
                    logger.info(f"  {step}: {skip}")
            
            return 0
        
        # Apply updates based on flags and config
        success = True
        
        if not (args.skip_app_name or skip_config.get('app_name', False)):
>>>>>>> 19bd1549
            if not update_app_name():
                logger.warning("Failed to update app name")
                success = False
        
<<<<<<< HEAD
        if not args.skip_ga:
=======
        if not (args.skip_ga or skip_config.get('ga', False)):
>>>>>>> 19bd1549
            if not update_google_analytics():
                logger.warning("Failed to update Google Analytics")
                success = False
            
<<<<<<< HEAD
        if not args.skip_favicon:
=======
        if not (args.skip_favicon or skip_config.get('favicon', False)):
>>>>>>> 19bd1549
            if not update_favicon():
                logger.warning("Failed to update favicon")
                success = False
            
<<<<<<< HEAD
        if not args.skip_colors:
=======
        if not (args.skip_colors or skip_config.get('colors', False)):
>>>>>>> 19bd1549
            if not update_colors():
                logger.warning("Failed to update colors")
                success = False
            
<<<<<<< HEAD
        if not args.skip_html:
=======
        if not (args.skip_html or skip_config.get('html', False)):
>>>>>>> 19bd1549
            if not update_html_content():
                logger.warning("Failed to update HTML content")
                success = False
            
<<<<<<< HEAD
        if not args.skip_css:
=======
        if not (args.skip_css or skip_config.get('css', False)):
>>>>>>> 19bd1549
            if not ensure_css_imports():
                logger.warning("Failed to ensure CSS imports")
                success = False
            
<<<<<<< HEAD
        if not args.skip_ko_fi:
=======
        if not (args.skip_ko_fi or skip_config.get('ko_fi', False)):
>>>>>>> 19bd1549
            if not update_ko_fi_link(config):
                logger.warning("Failed to update Ko-fi link")
                success = False
            
<<<<<<< HEAD
        if not args.skip_about:
=======
        if not (args.skip_about or skip_config.get('about', False)):
>>>>>>> 19bd1549
            if not update_about_text(config):
                logger.warning("Failed to update about text")
                success = False
        
        if success:
            logger.info("\n✅ All customizations complete!")
            logger.info(f"Your Heardle is now available at: {GAME_URL}")
        else:
            logger.warning("\n⚠️ Some customizations were not applied. Check the logs for details.")
            logger.info(f"Your Heardle may still be available at: {GAME_URL}")
        
        return 0 if success else 1
    except Exception as e:
        logger.error(f"Error during customization: {e}")
        return 1

if __name__ == "__main__":
    sys.exit(main()) <|MERGE_RESOLUTION|>--- conflicted
+++ resolved
@@ -981,14 +981,7 @@
             logger.info(f"Favicon URL: {NEW_FAVICON_URL}")
             logger.info(f"Ko-fi URL: {config['project'].get('ko_fi_url', 'Not set')}")
             logger.info(f"About text: {config['project'].get('about_text', 'Not set')[:50]}...")
-<<<<<<< HEAD
-            return 0
-        
-        # Apply updates based on flags
-        success = True
-        
-        if not args.skip_app_name:
-=======
+
             
             # Show skip steps from config
             if skip_config:
@@ -1002,70 +995,50 @@
         success = True
         
         if not (args.skip_app_name or skip_config.get('app_name', False)):
->>>>>>> 19bd1549
+
             if not update_app_name():
                 logger.warning("Failed to update app name")
                 success = False
         
-<<<<<<< HEAD
-        if not args.skip_ga:
-=======
-        if not (args.skip_ga or skip_config.get('ga', False)):
->>>>>>> 19bd1549
             if not update_google_analytics():
                 logger.warning("Failed to update Google Analytics")
                 success = False
-            
-<<<<<<< HEAD
-        if not args.skip_favicon:
-=======
+
         if not (args.skip_favicon or skip_config.get('favicon', False)):
->>>>>>> 19bd1549
+
             if not update_favicon():
                 logger.warning("Failed to update favicon")
                 success = False
             
-<<<<<<< HEAD
-        if not args.skip_colors:
-=======
+
         if not (args.skip_colors or skip_config.get('colors', False)):
->>>>>>> 19bd1549
+
             if not update_colors():
                 logger.warning("Failed to update colors")
                 success = False
             
-<<<<<<< HEAD
-        if not args.skip_html:
-=======
+
         if not (args.skip_html or skip_config.get('html', False)):
->>>>>>> 19bd1549
+
             if not update_html_content():
                 logger.warning("Failed to update HTML content")
                 success = False
-            
-<<<<<<< HEAD
-        if not args.skip_css:
-=======
+
         if not (args.skip_css or skip_config.get('css', False)):
->>>>>>> 19bd1549
+
             if not ensure_css_imports():
                 logger.warning("Failed to ensure CSS imports")
                 success = False
-            
-<<<<<<< HEAD
-        if not args.skip_ko_fi:
-=======
+
         if not (args.skip_ko_fi or skip_config.get('ko_fi', False)):
->>>>>>> 19bd1549
+
             if not update_ko_fi_link(config):
                 logger.warning("Failed to update Ko-fi link")
                 success = False
             
-<<<<<<< HEAD
-        if not args.skip_about:
-=======
+
         if not (args.skip_about or skip_config.get('about', False)):
->>>>>>> 19bd1549
+
             if not update_about_text(config):
                 logger.warning("Failed to update about text")
                 success = False
