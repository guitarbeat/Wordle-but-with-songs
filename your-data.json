--- conflicted
+++ resolved
@@ -9,12 +9,9 @@
         "game_name": "K-Pop Girl Group Heardle",
         "start_date": "2025-04-08",
         "ko_fi_url": "https://ko-fi.com/aaronwoods",
-<<<<<<< HEAD
-        "repository_url": "https://raw.githubusercontent.com/guitarbeat/k-poppin/main/",
-        "about_text": "<p class=\"mb-3\">A clone of <a href=\"https://www.heardle.app/\" title=\"Heardle\">Heardle</a> but for K-pop Girl Group (And Girl Solo Artist) songs. Each song is randomly chosen from a selection of girl group title tracks.</p> \n\n<p class=\"mb-3\">Original version made by <a href=\"https://twitter.com/wysteriaseeds\">@wysteriaseeds</a>. Remixed and extended by Aaron Woods because Dilara wants me to procrastinate on my Ph.D. work. All copyright goes to the respective artists, companies, and other relevant parties.</p> \n\n\n\n <p class=\"mb-3\">  </p>  \n\n\n\n <p class=\"text-xs mb-3 text-custom-line\">Prepared with <a href=\"https://developers.soundcloud.com\">Soundcloud</a>\n and powered by <a href=\"https://glitch.com/\">Glitch</a>. See the source code <a href=\"https://glitch.com/edit/#!/k-poppin\">here</a>."
-=======
+
         "repository_url": "https://raw.githubusercontent.com/guitarbeat/k-poppin/main/"
->>>>>>> 19bd1549
+
     },
     "game_comments": [
         "아이고! At least you discovered a new song! 😭",
